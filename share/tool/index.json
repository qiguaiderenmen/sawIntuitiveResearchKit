--- conflicted
+++ resolved
@@ -293,8 +293,6 @@
         }
         ,
         {
-<<<<<<< HEAD
-=======
             "model": "420181",
             "names": ["RESANO_FORCEPS"],
             "description": "Resano Forceps",
@@ -303,7 +301,6 @@
         }
         ,
         {
->>>>>>> 0591ea47
             "model": "420183",
             "names": ["PERMANENT_CAUTERY_HOOK"],
             "description": "Permanent Cautery Hook",
