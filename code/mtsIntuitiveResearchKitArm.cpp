--- conflicted
+++ resolved
@@ -73,12 +73,9 @@
     this->StateTable.AddData(CartesianGetDesiredParam, "CartesianPositionDesired");
     this->StateTable.AddData(JointGetParam, "JointPosition");
     this->StateTable.AddData(JointGetDesired, "JointPositionDesired");
-<<<<<<< HEAD
     this->StateTable.AddData(CartesianVelocityGetParam, "CartesianVelocityGetParam");
-=======
     this->StateTable.AddData(StateJointParam, "StateJoint");
     this->StateTable.AddData(StateJointDesiredParam, "StateJointDesired");
->>>>>>> fd687cb0
 
     // setup CISST Interface
     PIDInterface = AddInterfaceRequired("PID");
@@ -256,7 +253,6 @@
                                     << executionResult << "\"" << std::endl;
         }
 
-<<<<<<< HEAD
         // joint velocity
         executionResult = PID.GetVelocityJoint(JointVelocityGetParam);
         if (!executionResult.IsOK()) {
@@ -264,7 +260,7 @@
                                     << executionResult << "\"" << std::endl;
         }
         JointVelocityGet.Assign(JointVelocityGetParam.Velocity(), NumberOfJoints());
-=======
+
         // joint state, not used internally but available to users
         executionResult = PID.GetStateJoint(StateJointParam);
         if (!executionResult.IsOK()) {
@@ -278,7 +274,6 @@
             CMN_LOG_CLASS_RUN_ERROR << GetName() << ": GetRobotData: call to GetJointStateDesired failed \""
                                     << executionResult << "\"" << std::endl;
         }
->>>>>>> fd687cb0
 
         // when the robot is ready, we can compute cartesian position
         if (this->RobotState >= mtsIntuitiveResearchKitArmTypes::DVRK_READY) {
