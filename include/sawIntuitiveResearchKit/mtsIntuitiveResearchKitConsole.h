/* -*- Mode: C++; tab-width: 4; indent-tabs-mode: nil; c-basic-offset: 4 -*-    */
/* ex: set filetype=cpp softtabstop=4 shiftwidth=4 tabstop=4 cindent expandtab: */

/*
  Author(s):  Anton Deguet
  Created on: 2013-05-17

  (C) Copyright 2013-2015 Johns Hopkins University (JHU), All Rights Reserved.

--- begin cisst license - do not edit ---

This software is provided "as is" under an open source license, with
no warranty.  The complete license can be found in license.txt and
http://www.cisst.org/cisst/license.txt.

--- end cisst license ---
*/


#ifndef _mtsIntuitiveResearchKitConsole_h
#define _mtsIntuitiveResearchKitConsole_h

#include <cisstMultiTask/mtsTaskFromSignal.h>

#include <json/json.h>

class mtsIntuitiveResearchKitConsole: public mtsTaskFromSignal
{
    CMN_DECLARE_SERVICES(CMN_NO_DYNAMIC_CREATION, CMN_LOG_ALLOW_DEFAULT);

public:

    class Arm {
    public:
<<<<<<< HEAD
        typedef enum {ARM_UNDEFINED, ARM_MTM, ARM_PSM, ARM_ECM, ARM_GENERIC_MTM, ARM_GENERIC_PSM} ArmType;
=======
        typedef enum {ARM_MTM, ARM_PSM, ARM_ECM, ARM_SUJ, ARM_GENERIC_MTM, ARM_GENERIC_PSM} ArmType;
>>>>>>> 696d368e

        friend class mtsIntuitiveResearchKitConsole;

        Arm(const std::string & name,
            const std::string & ioComponentName);

        /*! Create a new PID component and connect it to the proper RobotIO
          interface.  If the period in seconds is zero, the PID will be tied to
          IO using the ExecIn/ExecOut interfaces. */
        void ConfigurePID(const std::string & configFile,
                          const double & periodInSeconds = 0.0 * cmn_ms);

        /*! Create and configure the robot arm. */
        void ConfigureArm(const ArmType armType,
                          const std::string & configFile,
                          const double & periodInSeconds = 0.0 * cmn_ms,
                          mtsComponent * existingArm = 0);

        /*! Accessors */
        const std::string & Name(void) const;
        const std::string & IOComponentName(void) const;
        const std::string & PIDComponentName(void) const;

    protected:
        std::string mName;
        ArmType mType;
<<<<<<< HEAD
=======

>>>>>>> 696d368e
        // low level
        std::string mIOComponentName;
        std::string mIOConfigurationFile;
        // PID
        std::string mPIDComponentName;
        std::string mPIDConfigurationFile;
        // arm
        std::string mArmConfigurationFile;

        mtsFunctionWrite SetRobotControlState;
        mtsInterfaceRequired * IOInterfaceRequired;
        mtsInterfaceRequired * PIDInterfaceRequired;
        mtsInterfaceRequired * ArmInterfaceRequired;
    };

    class TeleOp {
    public:
        friend class mtsIntuitiveResearchKitConsole;

        TeleOp(const std::string & name);

        /*! Accessors */
        const std::string & Name(void) const;

    protected:
        std::string mName;
        mtsFunctionWrite Enable;
        mtsInterfaceRequired * InterfaceRequired;
    };

<<<<<<< HEAD
    mtsIntuitiveResearchKitConsole(const std::string & componentName);
    inline virtual ~mtsIntuitiveResearchKitConsole() {}

    /*! Configure console using JSON file. To test is the configuration
        succeeded, used method Configured().
    */
    void Configure(const std::string & filename);

    /*! Method to check if the configuration was successful, ideally called
        after a call to Configure.
    */
    const bool & Configured(void) const;

    void Startup(void);
    void Run(void);
    void Cleanup(void);

    bool AddArm(Arm * newMTM);
=======
    bool AddArm(Arm * newArm);
>>>>>>> 696d368e
    bool AddArm(mtsComponent * genericArm, const Arm::ArmType armType);
    bool AddTeleOperation(const std::string & name);

protected:
    bool mConfigured;

    typedef std::map<std::string, Arm *> ArmList;
    ArmList mArms;

    typedef std::map<std::string, TeleOp *> TeleOpList;
    TeleOpList mTeleOps;

    /*! Utility function to test if a file exists and log the results */
    bool FileExists(const std::string & description, const std::string & filename) const;

    /*! Find all arm data from JSON configuration. */
    bool ConfigureArmJSON(const Json::Value & jsonArm,
                          const std::string & ioComponentName,
                          const Arm::ArmType & type = Arm::ARM_UNDEFINED);

    bool SetupAndConnectInterfaces(Arm * arm);

    void SetRobotsControlState(const std::string & newState);
    void TeleopEnable(const bool & enable);

    void ClutchEventHandler(const prmEventButton & button);
    void CameraEventHandler(const prmEventButton & button);
    void OperatorPresentEventHandler(const prmEventButton & button);
    struct {
        mtsFunctionWrite Clutch;
        mtsFunctionWrite Camera;
        mtsFunctionWrite OperatorPresent;
    } ConsoleEvents;

    // Functions for events
    struct {
        mtsFunctionWrite Status;
        mtsFunctionWrite Warning;
        mtsFunctionWrite Error;
    } MessageEvents;

    void ErrorEventHandler(const std::string & message);
    void WarningEventHandler(const std::string & message);
    void StatusEventHandler(const std::string & message);
};

CMN_DECLARE_SERVICES_INSTANTIATION(mtsIntuitiveResearchKitConsole);

#endif // _mtsIntuitiveResearchKitConsole_h<|MERGE_RESOLUTION|>--- conflicted
+++ resolved
@@ -32,11 +32,7 @@
 
     class Arm {
     public:
-<<<<<<< HEAD
-        typedef enum {ARM_UNDEFINED, ARM_MTM, ARM_PSM, ARM_ECM, ARM_GENERIC_MTM, ARM_GENERIC_PSM} ArmType;
-=======
-        typedef enum {ARM_MTM, ARM_PSM, ARM_ECM, ARM_SUJ, ARM_GENERIC_MTM, ARM_GENERIC_PSM} ArmType;
->>>>>>> 696d368e
+        typedef enum {ARM_UNDEFINED, ARM_MTM, ARM_PSM, ARM_ECM, ARM_SUJ, ARM_GENERIC_MTM, ARM_GENERIC_PSM} ArmType;
 
         friend class mtsIntuitiveResearchKitConsole;
 
@@ -63,10 +59,7 @@
     protected:
         std::string mName;
         ArmType mType;
-<<<<<<< HEAD
-=======
 
->>>>>>> 696d368e
         // low level
         std::string mIOComponentName;
         std::string mIOConfigurationFile;
@@ -97,7 +90,6 @@
         mtsInterfaceRequired * InterfaceRequired;
     };
 
-<<<<<<< HEAD
     mtsIntuitiveResearchKitConsole(const std::string & componentName);
     inline virtual ~mtsIntuitiveResearchKitConsole() {}
 
@@ -115,10 +107,7 @@
     void Run(void);
     void Cleanup(void);
 
-    bool AddArm(Arm * newMTM);
-=======
     bool AddArm(Arm * newArm);
->>>>>>> 696d368e
     bool AddArm(mtsComponent * genericArm, const Arm::ArmType armType);
     bool AddTeleOperation(const std::string & name);
 
