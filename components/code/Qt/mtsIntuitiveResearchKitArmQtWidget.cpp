/* -*- Mode: C++; tab-width: 4; indent-tabs-mode: nil; c-basic-offset: 4 -*-    */
/* ex: set filetype=cpp softtabstop=4 shiftwidth=4 tabstop=4 cindent expandtab: */

/*
  Author(s):  Anton Deguet
  Created on: 2013-08-24

  (C) Copyright 2013-2019 Johns Hopkins University (JHU), All Rights Reserved.

--- begin cisst license - do not edit ---

This software is provided "as is" under an open source license, with
no warranty.  The complete license can be found in license.txt and
http://www.cisst.org/cisst/license.txt.

--- end cisst license ---
*/


// system include
#include <iostream>

// Qt include
#include <QString>
#include <QPushButton>
#include <QCheckBox>
#include <QLineEdit>
#include <QMessageBox>
#include <QScrollBar>
#include <QCloseEvent>
#include <QCoreApplication>

// cisst
#include <cisstMultiTask/mtsInterfaceRequired.h>
#include <cisstParameterTypes/prmPositionJointGet.h>

#include <sawIntuitiveResearchKit/mtsIntuitiveResearchKitArmQtWidget.h>


CMN_IMPLEMENT_SERVICES_DERIVED_ONEARG(mtsIntuitiveResearchKitArmQtWidget, mtsComponent, std::string);

mtsIntuitiveResearchKitArmQtWidget::mtsIntuitiveResearchKitArmQtWidget(const std::string & componentName, double periodInSeconds):
    mtsComponent(componentName),
    TimerPeriodInMilliseconds(periodInSeconds * 1000),
    DirectControl(false),
    LogEnabled(false)
{
    QMMessage = new mtsMessageQtWidget();
    QPOState = new prmOperatingStateQtWidget();

    // Setup CISST Interface
    InterfaceRequired = AddInterfaceRequired("Manipulator");
    if (InterfaceRequired) {
        InterfaceRequired->AddEventHandlerWrite(&mtsIntuitiveResearchKitArmQtWidget::DesiredStateEventHandler,
                                                this, "DesiredState");
        InterfaceRequired->AddEventHandlerWrite(&mtsIntuitiveResearchKitArmQtWidget::CurrentStateEventHandler,
                                                this, "CurrentState");
        QMMessage->SetInterfaceRequired(InterfaceRequired);
<<<<<<< HEAD
        QPOState->SetInterfaceRequired(InterfaceRequired);
=======
        InterfaceRequired->AddFunction("GetConfigurationJoint", Arm.GetConfigurationJoint);
>>>>>>> 19756ac2
        InterfaceRequired->AddFunction("GetStateJoint", Arm.GetStateJoint);
        InterfaceRequired->AddFunction("GetPositionCartesian", Arm.GetPositionCartesian);
        InterfaceRequired->AddFunction("GetWrenchBody", Arm.GetWrenchBody, MTS_OPTIONAL);
        InterfaceRequired->AddFunction("SetPositionGoalJoint", Arm.SetPositionGoalJoint, MTS_OPTIONAL);
        InterfaceRequired->AddFunction("SetDesiredState", Arm.SetDesiredState);
        InterfaceRequired->AddFunction("GetPeriodStatistics", Arm.GetPeriodStatistics);
    }
}

void mtsIntuitiveResearchKitArmQtWidget::Configure(const std::string &filename)
{
    CMN_LOG_CLASS_INIT_VERBOSE << "Configure: " << filename << std::endl;
}

void mtsIntuitiveResearchKitArmQtWidget::Startup(void)
{
    setupUi();
    startTimer(TimerPeriodInMilliseconds); // ms
    if (!LogEnabled) {
        QMMessage->hide();
    }
    if (!parent()) {
        show();
    }
}

void mtsIntuitiveResearchKitArmQtWidget::Cleanup(void)
{
    this->hide();
}

void mtsIntuitiveResearchKitArmQtWidget::closeEvent(QCloseEvent * event)
{
    int answer = QMessageBox::warning(this, tr("mtsIntuitiveResearchKitArmQtWidget"),
                                      tr("Do you really want to quit this application?"),
                                      QMessageBox::No | QMessageBox::Yes);
    if (answer == QMessageBox::Yes) {
        event->accept();
        QCoreApplication::exit();
    } else {
        event->ignore();
    }
}

void mtsIntuitiveResearchKitArmQtWidget::timerEvent(QTimerEvent * CMN_UNUSED(event))
{
    // make sure we should update the display
    if (this->isHidden()) {
        return;
    }

    mtsExecutionResult executionResult;

    executionResult = Arm.GetStateJoint(StateJoint);
    if (executionResult) {
        if ((ConfigurationJoint.Name().size() != StateJoint.Name().size())
            && (Arm.GetConfigurationJoint.IsValid())) {
            Arm.GetConfigurationJoint(ConfigurationJoint);
            QSJWidget->SetConfiguration(ConfigurationJoint);
        }
        QSJWidget->SetValue(StateJoint);
    }

    executionResult = Arm.GetPositionCartesian(Position);
    if (executionResult) {
        QCPGWidget->SetValue(Position);
    }

    executionResult = Arm.GetWrenchBody(Wrench);
    if (executionResult) {
        if (Wrench.Valid()) {
            QFTWidget->SetValue(Wrench.F(), Wrench.T(), Wrench.Timestamp());
        }
    }

    Arm.GetPeriodStatistics(IntervalStatistics);
    QMIntervalStatistics->SetValue(IntervalStatistics);

    // for derived classes
    this->timerEventDerived();
}

void mtsIntuitiveResearchKitArmQtWidget::DesiredStateEventHandler(const std::string & state)
{
    emit SignalDesiredState(QString(state.c_str()));
}

void mtsIntuitiveResearchKitArmQtWidget::CurrentStateEventHandler(const std::string & state)
{
    emit SignalCurrentState(QString(state.c_str()));
}

void mtsIntuitiveResearchKitArmQtWidget::SlotLogEnabled(void)
{
    LogEnabled = QPBLog->isChecked();
    if (LogEnabled) {
        QMMessage->show();
    } else {
        QMMessage->hide();
    }
}

void mtsIntuitiveResearchKitArmQtWidget::SlotEnableDirectControl(bool toggle)
{
    DirectControl = toggle;
    QPBHome->setEnabled(toggle);
    if (toggle) {
        QPJSWidget->show();
        QPJSWidget->setEnabled(toggle);
        QPJSWidget->Reset();
    } else {
        QPJSWidget->hide();
    }
}

void mtsIntuitiveResearchKitArmQtWidget::SlotHome(void)
{
    Arm.SetDesiredState(std::string("READY"));
}

void mtsIntuitiveResearchKitArmQtWidget::SlotDesiredStateEventHandler(QString state)
{
    QLEDesiredState->setText(state);
}

void mtsIntuitiveResearchKitArmQtWidget::SlotCurrentStateEventHandler(QString state)
{
    QLECurrentState->setText(state);
}

void mtsIntuitiveResearchKitArmQtWidget::setupUi(void)
{
    MainLayout = new QVBoxLayout;
    MainLayout->setContentsMargins(2, 2, 2, 2);

    QGridLayout * topLayout = new QGridLayout;
    topLayout->setContentsMargins(2, 2, 2, 2);
    topLayout->setColumnStretch(1, 1);

    MainLayout->addLayout(topLayout);

    // timing
    QMIntervalStatistics = new mtsQtWidgetIntervalStatistics();
    topLayout->addWidget(QMIntervalStatistics, 0, 0);

    // joint state
    QSJWidget = new prmStateJointQtWidget();
    QSJWidget->setupUi();
    QSJWidget->SetPrismaticRevoluteFactors(1.0 / cmn_mm, cmn180_PI);
    topLayout->addWidget(QSJWidget, 0, 1);

    // 3D position
    QCPGWidget = new prmPositionCartesianGetQtWidget();
    QCPGWidget->SetPrismaticRevoluteFactors(1.0 / cmn_mm, cmn180_PI);
    topLayout->addWidget(QCPGWidget, 1, 0);

    // wrench
    QFTWidget = new vctForceTorqueQtWidget();
    topLayout->addWidget(QFTWidget, 1, 1);

    // state
    QHBoxLayout * stateLayout = new QHBoxLayout;
    stateLayout->setContentsMargins(2, 2, 2, 2);
    MainLayout->addLayout(stateLayout);

    // messages on/off
    QPBLog = new QPushButton("Messages");
    QPBLog->setCheckable(true);
    stateLayout->addWidget(QPBLog);
    QCBEnableDirectControl = new QCheckBox("Direct control");
    stateLayout->addWidget(QCBEnableDirectControl);
    QPBHome = new QPushButton("Home");
    stateLayout->addWidget(QPBHome);

    QLabel * label = new QLabel("Desired");
    stateLayout->addWidget(label);
    QLEDesiredState = new QLineEdit("");
    QLEDesiredState->setReadOnly(true);
    stateLayout->addWidget(QLEDesiredState);

    label = new QLabel("Current");
    stateLayout->addWidget(label);
    QLECurrentState = new QLineEdit("");
    QLECurrentState->setReadOnly(true);
    stateLayout->addWidget(QLECurrentState);

<<<<<<< HEAD
    // operating state
    QPOState->setupUi();
    stateLayout->addWidget(QPOState);
=======
    // set joint goal
    QPJSWidget = new prmPositionJointSetQtWidget();
    QPJSWidget->setupUi();
    QPJSWidget->GetStateJoint = &(Arm.GetStateJoint);
    QPJSWidget->GetConfigurationJoint = &(Arm.GetConfigurationJoint);
    QPJSWidget->SetPositionGoalJoint = &(Arm.SetPositionGoalJoint);
    QPJSWidget->SetPrismaticRevoluteFactors(1.0 / cmn_mm, cmn180_PI);
    MainLayout->addWidget(QPJSWidget);
>>>>>>> 19756ac2

    // for derived classes
    this->setupUiDerived();

    // messages
    QMMessage->setupUi();
    MainLayout->addWidget(QMMessage);

    setLayout(MainLayout);
    setWindowTitle("Manipulator");
    resize(sizeHint());

    // setup Qt Connection
    connect(this, SIGNAL(SignalDesiredState(QString)),
            this, SLOT(SlotDesiredStateEventHandler(QString)));
    connect(this, SIGNAL(SignalCurrentState(QString)),
            this, SLOT(SlotCurrentStateEventHandler(QString)));
    connect(QPBLog, SIGNAL(clicked()),
            this, SLOT(SlotLogEnabled()));
    connect(QCBEnableDirectControl, SIGNAL(toggled(bool)),
            this, SLOT(SlotEnableDirectControl(bool)));
    connect(QPBHome, SIGNAL(clicked()),
            this, SLOT(SlotHome()));

    // set initial values
    QCBEnableDirectControl->setChecked(DirectControl);
    SlotEnableDirectControl(DirectControl);
}<|MERGE_RESOLUTION|>--- conflicted
+++ resolved
@@ -56,11 +56,8 @@
         InterfaceRequired->AddEventHandlerWrite(&mtsIntuitiveResearchKitArmQtWidget::CurrentStateEventHandler,
                                                 this, "CurrentState");
         QMMessage->SetInterfaceRequired(InterfaceRequired);
-<<<<<<< HEAD
+        InterfaceRequired->AddFunction("GetConfigurationJoint", Arm.GetConfigurationJoint);
         QPOState->SetInterfaceRequired(InterfaceRequired);
-=======
-        InterfaceRequired->AddFunction("GetConfigurationJoint", Arm.GetConfigurationJoint);
->>>>>>> 19756ac2
         InterfaceRequired->AddFunction("GetStateJoint", Arm.GetStateJoint);
         InterfaceRequired->AddFunction("GetPositionCartesian", Arm.GetPositionCartesian);
         InterfaceRequired->AddFunction("GetWrenchBody", Arm.GetWrenchBody, MTS_OPTIONAL);
@@ -247,11 +244,10 @@
     QLECurrentState->setReadOnly(true);
     stateLayout->addWidget(QLECurrentState);
 
-<<<<<<< HEAD
     // operating state
     QPOState->setupUi();
     stateLayout->addWidget(QPOState);
-=======
+
     // set joint goal
     QPJSWidget = new prmPositionJointSetQtWidget();
     QPJSWidget->setupUi();
@@ -260,7 +256,6 @@
     QPJSWidget->SetPositionGoalJoint = &(Arm.SetPositionGoalJoint);
     QPJSWidget->SetPrismaticRevoluteFactors(1.0 / cmn_mm, cmn180_PI);
     MainLayout->addWidget(QPJSWidget);
->>>>>>> 19756ac2
 
     // for derived classes
     this->setupUiDerived();
