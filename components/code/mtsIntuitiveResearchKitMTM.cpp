/* -*- Mode: C++; tab-width: 4; indent-tabs-mode: nil; c-basic-offset: 4 -*-    */
/* ex: set filetype=cpp softtabstop=4 shiftwidth=4 tabstop=4 cindent expandtab: */

/*
  Author(s):  Anton Deguet, Zihan Chen
  Created on: 2013-05-15

  (C) Copyright 2013-2016 Johns Hopkins University (JHU), All Rights Reserved.

--- begin cisst license - do not edit ---

This software is provided "as is" under an open source license, with
no warranty.  The complete license can be found in license.txt and
http://www.cisst.org/cisst/license.txt.

--- end cisst license ---
*/


// system include
#include <cmath>
#include <iostream>

// cisst
#include <cisstNumerical/nmrLSMinNorm.h>
#include <cisstMultiTask/mtsInterfaceProvided.h>
#include <cisstMultiTask/mtsInterfaceRequired.h>
#include <cisstParameterTypes/prmForceCartesianSet.h>
#include <sawIntuitiveResearchKit/mtsIntuitiveResearchKitMTM.h>

CMN_IMPLEMENT_SERVICES_DERIVED_ONEARG(mtsIntuitiveResearchKitMTM, mtsTaskPeriodic, mtsTaskPeriodicConstructorArg);

mtsIntuitiveResearchKitMTM::mtsIntuitiveResearchKitMTM(const std::string & componentName, const double periodInSeconds):
    mtsIntuitiveResearchKitArm(componentName, periodInSeconds)
{
    Init();
}

mtsIntuitiveResearchKitMTM::mtsIntuitiveResearchKitMTM(const mtsTaskPeriodicConstructorArg & arg):
    mtsIntuitiveResearchKitArm(arg)
{
    Init();
}

void mtsIntuitiveResearchKitMTM::Configure(const std::string & filename)
{
    try {
        std::ifstream jsonStream;
        Json::Value jsonConfig;
        Json::Reader jsonReader;

        jsonStream.open(filename.c_str());
        if (!jsonReader.parse(jsonStream, jsonConfig)) {
            CMN_LOG_CLASS_INIT_ERROR << "Configure " << this->GetName()
                                     << ": failed to parse configuration\n"
                                     << jsonReader.getFormattedErrorMessages();
            return;
        }

        ConfigureDH(jsonConfig);

    } catch (...) {
        CMN_LOG_CLASS_INIT_ERROR << "Configure " << this->GetName() << ": make sure the file \""
                                 << filename << "\" is in JSON format" << std::endl;
    }
}

robManipulator::Errno mtsIntuitiveResearchKitMTM::InverseKinematics(vctDoubleVec & jointSet,
                                                                    const vctFrm4x4 & cartesianGoal)
{
    // pre-feed inverse kinematics with preferred values for joint 6
    jointSet[5] = 0.0;
    if (Manipulator.InverseKinematics(jointSet, cartesianGoal) == robManipulator::ESUCCESS) {
        // find closest solution mod 2 pi
        const double difference = JointGet[6] - jointSet[6];
        const double differenceInTurns = nearbyint(difference / (2.0 * cmnPI));
        jointSet[6] = jointSet[6] + differenceInTurns * 2.0 * cmnPI;
        return robManipulator::ESUCCESS;
    }
    return robManipulator::EFAILURE;
}

void mtsIntuitiveResearchKitMTM::Init(void)
{
    mtsIntuitiveResearchKitArm::Init();

    RobotType = MTM_NULL;
    SetMTMType();

    // Impedance Controller
    mImpedanceController = new osaImpedanceController();

    // joint values when orientation is locked
    EffortOrientationJoint.SetSize(NumberOfJoints());

    // initialize gripper state
    GripperClosed = false;

    JointTrajectory.Velocity.SetAll(180.0 * cmnPI_180); // degrees per second
    JointTrajectory.Acceleration.SetAll(180.0 * cmnPI_180);
    JointTrajectory.Velocity.Element(6) = 360.0 * cmnPI_180; // roll can go fast
    JointTrajectory.Acceleration.Element(6) = 360.0 * cmnPI_180;
    JointTrajectory.GoalTolerance.SetAll(3.0 * cmnPI_180); // hard coded to 3 degrees
    JointTrajectory.GoalTolerance.Element(6) = 6.0 * cmnPI_180; // roll has low encoder resolution
     // IO level treats the gripper as joint :-)
    PotsToEncodersTolerance.SetAll(15.0 * cmnPI_180); // 15 degrees for rotations
    // pots on gripper rotation are not directly mapped to encoders
    PotsToEncodersTolerance.Element(6) = cmnTypeTraits<double>::PlusInfinityOrMax();
    // last joint is gripper, encoders can be anything
    PotsToEncodersTolerance.Element(7) = cmnTypeTraits<double>::PlusInfinityOrMax();

    this->StateTable.AddData(GripperPosition, "GripperAngle");

    // Main interface should have been created by base class init
    CMN_ASSERT(RobotInterface);
    RobotInterface->AddCommandWrite(&mtsIntuitiveResearchKitMTM::LockOrientation, this, "LockOrientation");
    RobotInterface->AddCommandVoid(&mtsIntuitiveResearchKitMTM::UnlockOrientation, this, "UnlockOrientation");
    RobotInterface->AddCommandWrite(&mtsIntuitiveResearchKitMTM::SetImpedanceGains, this, "SetImpedanceGains");

    // Gripper
    RobotInterface->AddCommandReadState(this->StateTable, GripperPosition, "GetGripperPosition");
    RobotInterface->AddEventVoid(GripperEvents.GripperPinch, "GripperPinchEvent");
    RobotInterface->AddEventWrite(GripperEvents.GripperClosed, "GripperClosedEvent", true);
}

void mtsIntuitiveResearchKitMTM::RunArmSpecific(void)
{
    switch (RobotState) {
    case mtsIntuitiveResearchKitArmTypes::DVRK_HOMING_CALIBRATING_ROLL:
        RunHomingCalibrateRoll();
        break;
<<<<<<< HEAD
=======
    case mtsIntuitiveResearchKitArmTypes::DVRK_GRAVITY_COMPENSATION:
        RunGravityCompensation();
        break;
    case mtsIntuitiveResearchKitArmTypes::DVRK_CLUTCH:
        RunClutch();
    case mtsIntuitiveResearchKitArmTypes::DVRK_EFFORT_CARTESIAN_IMPEDANCE:
        RunEffortCartesianImpedance();
        break;
>>>>>>> e70e4037
    default:
        break;
    }
}

void mtsIntuitiveResearchKitMTM::SetMTMType(const bool autodetect, const MTM_TYPE type)
{
    if (autodetect) {
        if (GetName() == "MTML") {
            RobotType = MTM_LEFT;
        } else if (GetName() == "MTMR") {
            RobotType = MTM_RIGHT;
        } else {
            CMN_LOG_CLASS_INIT_WARNING << "SetMTMType: auto set type failed, please set type manually" << std::endl;
        }
    }
    else {
        RobotType = type;
    }
}

void mtsIntuitiveResearchKitMTM::GetRobotData(void)
{
    mtsIntuitiveResearchKitArm::GetRobotData();

    if (mIsSimulated) {
        return;
    }

    // get gripper based on analog inputs
    mtsExecutionResult executionResult = RobotIO.GetAnalogInputPosSI(AnalogInputPosSI);
    if (!executionResult.IsOK()) {
        CMN_LOG_CLASS_RUN_ERROR << GetName() << ": GetRobotData: call to GetAnalogInputPosSI failed \""
                                << executionResult << "\"" << std::endl;
        return;
    }
    GripperPosition = AnalogInputPosSI.Element(7);
    if (GripperClosed) {
        if (GripperPosition > 0.0) {
            GripperClosed = false;
            GripperEvents.GripperClosed(false);
        }
    } else {
        if (GripperPosition < 0.0) {
            GripperClosed = true;
            GripperEvents.GripperClosed(true);
            GripperEvents.GripperPinch.Execute();
        }
    }
}

void mtsIntuitiveResearchKitMTM::SetState(const mtsIntuitiveResearchKitArmTypes::RobotStateType & newState)
{
    CMN_LOG_CLASS_RUN_DEBUG << GetName() << ": SetState: new state "
                            << mtsIntuitiveResearchKitArmTypes::RobotStateTypeToString(newState) << std::endl;

    vctBoolVec torqueMode(8);

    // first cleanup from previous state
    switch (RobotState) {
    case mtsIntuitiveResearchKitArmTypes::DVRK_EFFORT_CARTESIAN:
        // Disable torque mode for all joints
        torqueMode.SetAll(false);
        PID.EnableTorqueMode(torqueMode);
        PID.SetTorqueOffset(vctDoubleVec(8, 0.0));
        SetPositionJointLocal(JointGetDesired);
        break;
    default:
        break;
    }

    // setup transition
    switch (newState) {
    case mtsIntuitiveResearchKitArmTypes::DVRK_UNINITIALIZED:
        RobotIO.SetActuatorCurrent(vctDoubleVec(NumberOfAxes(), 0.0));
        RobotIO.DisablePower();
        PID.Enable(false);
        PID.SetCheckJointLimit(true);
        RobotState = newState;
        MessageEvents.Status(this->GetName() + " not initialized");
        break;

    case mtsIntuitiveResearchKitArmTypes::DVRK_HOMING_BIAS_ENCODER:
        HomingBiasEncoderRequested = false;
        RobotState = newState;
        MessageEvents.Status(this->GetName() + " updating encoders based on potentiometers");
        break;

    case mtsIntuitiveResearchKitArmTypes::DVRK_HOMING_POWERING:
        HomingTimer = 0.0;
        HomingPowerRequested = false;
        RobotState = newState;
        MessageEvents.Status(this->GetName() + " powering");
        break;

    case mtsIntuitiveResearchKitArmTypes::DVRK_HOMING_CALIBRATING_ARM:
        HomingCalibrateArmStarted = false;
        RobotState = newState;
        this->MessageEvents.Status(this->GetName() + " calibrating arm");
        break;

    case mtsIntuitiveResearchKitArmTypes::DVRK_HOMING_CALIBRATING_ROLL:
        HomingCalibrateRollSeekLower = false;
        HomingCalibrateRollSeekCenter = false;
        HomingCalibrateRollLower = cmnTypeTraits<double>::MaxPositiveValue();
        RobotState = newState;
        this->MessageEvents.Status(this->GetName() + " calibrating roll");
        break;

    case mtsIntuitiveResearchKitArmTypes::DVRK_READY:
        RobotState = newState;
        MessageEvents.Status(this->GetName() + " ready");
        break;

    case mtsIntuitiveResearchKitArmTypes::DVRK_POSITION_JOINT:
    case mtsIntuitiveResearchKitArmTypes::DVRK_POSITION_GOAL_JOINT:
        if (this->RobotState < mtsIntuitiveResearchKitArmTypes::DVRK_READY) {
            MessageEvents.Error(this->GetName() + " is not ready");
            return;
        }
        RobotState = newState;
        JointSet.Assign(JointGetDesired, this->NumberOfJoints());
        if (newState == mtsIntuitiveResearchKitArmTypes::DVRK_POSITION_JOINT) {
            IsGoalSet = false;
            MessageEvents.Status(this->GetName() + " position joint");
        } else {
            JointTrajectory.EndTime = -1.0;
            MessageEvents.Status(this->GetName() + " position goal joint");
        }
        break;

    case mtsIntuitiveResearchKitArmTypes::DVRK_POSITION_CARTESIAN:
    case mtsIntuitiveResearchKitArmTypes::DVRK_POSITION_GOAL_CARTESIAN:
    {
        if (this->RobotState < mtsIntuitiveResearchKitArmTypes::DVRK_ARM_CALIBRATED) {
            MessageEvents.Error(this->GetName() + " is not calibrated");
            return;
        }
        RobotState = newState;
        //set jnt to current pos, otherwise the robot will jump to previous setpoint
        JointSet.ForceAssign(JointGet);
        SetPositionJointLocal(JointSet);

        if (newState == mtsIntuitiveResearchKitArmTypes::DVRK_POSITION_CARTESIAN)
        {
            IsGoalSet = false;
            MessageEvents.Status(this->GetName() + " position cartesian");
        } else {
            MessageEvents.Status(this->GetName() + " position goal cartesian");
        }
        break;
    }

    case mtsIntuitiveResearchKitArmTypes::DVRK_EFFORT_CARTESIAN:
        if (RobotState < mtsIntuitiveResearchKitArmTypes::DVRK_READY) {
            MessageEvents.Error(this->GetName() + " is not ready");
            return;
        }
        torqueMode.SetAll(true);
        PID.EnableTorqueMode(torqueMode);
        PID.EnableTrackingError(false);
        PID.SetTorqueOffset(vctDoubleVec(8, 0.0));
        RobotState = newState;
        mWrenchSet.Force().Zeros();
        mWrenchType = WRENCH_UNDEFINED;
        EffortOrientationLocked = false;
        MessageEvents.Status(this->GetName() + " effort cartesian");
        break;

<<<<<<< HEAD
=======
    case mtsIntuitiveResearchKitArmTypes::DVRK_EFFORT_CARTESIAN_IMPEDANCE:
        if (RobotState < mtsIntuitiveResearchKitArmTypes::DVRK_READY) {
            MessageEvents.Error(this->GetName() + " is not ready");
            return;
        }
        torqueMode.SetAll(true);
        PID.EnableTorqueMode(torqueMode);
        PID.EnableTrackingError(false);
        PID.SetTorqueOffset(vctDoubleVec(8, 0.0));
        RobotState = newState;
        mImpedanceController->ResetGains();
        mWrenchSet.Force().Zeros();
        mWrenchType = WRENCH_BODY;
        mWrenchBodyOrientationAbsolute = true;
        EffortOrientationLocked = false;
        MessageEvents.Status(this->GetName() + " effort cartesian impedance");
        break;

    case mtsIntuitiveResearchKitArmTypes::DVRK_GRAVITY_COMPENSATION:
        if (this->RobotState < mtsIntuitiveResearchKitArmTypes::DVRK_READY) {
            MessageEvents.Error(this->GetName() + " is not ready");
            return;
        }
        RobotState = newState;
        mWrenchSet.Force().Zeros();
        mWrenchType = WRENCH_UNDEFINED;
        MessageEvents.Status(this->GetName() + " gravity compensation");
        torqueMode.SetAll(true);
        PID.EnableTorqueMode(torqueMode);
        PID.SetTorqueOffset(vctDoubleVec(8, 0.0));
        CMN_LOG_CLASS_RUN_DEBUG << GetName() << ": SetState: set gravity compensation" << std::endl;
        break;

    case mtsIntuitiveResearchKitArmTypes::DVRK_CLUTCH:
        // check if MTM is ready
        if (this->RobotState < mtsIntuitiveResearchKitArmTypes::DVRK_READY) {
            MessageEvents.Error(this->GetName() + " is not ready");
            return;
        }
        RobotState = newState;
        mWrenchSet.Force().Zeros();
        mWrenchType = WRENCH_UNDEFINED;
        MessageEvents.Status(this->GetName() + " clutch mode");
        // save current cartesian position to CartesianCluted
        CartesianClutched.Assign(CartesianGet);
        // set J1-J3 to torque mode (GC) and J4-J7 to PID mode
        torqueMode.SetAll(false);
        std::fill(torqueMode.begin(), torqueMode.begin() + 3, true);
        PID.EnableTorqueMode(torqueMode);
        break;

>>>>>>> e70e4037
    default:
        break;
    }

    // Emit event with current state
    MessageEvents.RobotState(mtsIntuitiveResearchKitArmTypes::RobotStateTypeToString(this->RobotState));
}

void mtsIntuitiveResearchKitMTM::RunHomingCalibrateArm(void)
{
    if (mIsSimulated) {
        this->SetState(mtsIntuitiveResearchKitArmTypes::DVRK_HOMING_CALIBRATING_ROLL);
        return;
    }

    static const double extraTime = 2.0 * cmn_s;
    const double currentTime = this->StateTable.GetTic();

    // trigger motion
    if (!HomingCalibrateArmStarted) {
        // disable joint limits
        PID.SetCheckJointLimit(false);
        // enable PID and start from current position
        JointSet.ForceAssign(JointGet);
        SetPositionJointLocal(JointSet);
        PID.Enable(true);

        // compute joint goal position
        JointTrajectory.Goal.SetAll(0.0);
        // last joint is calibrated later
        if (!HomedOnce) {
            JointTrajectory.Goal.Element(JNT_WRIST_ROLL) = JointGet.Element(JNT_WRIST_ROLL);
        }
        JointTrajectory.Reflexxes.Set(JointTrajectory.Velocity,
                                      JointTrajectory.Acceleration,
                                      StateTable.PeriodStats.GetAvg(),
                                      robReflexxes::Reflexxes_TIME);
        JointTrajectory.EndTime = 0.0;
        HomingCalibrateArmStarted = true;
    }

    JointTrajectory.Reflexxes.Evaluate(JointSet,
                                       JointVelocitySet,
                                       JointTrajectory.Goal,
                                       JointTrajectory.GoalVelocity);
    SetPositionJointLocal(JointSet);

    const robReflexxes::ResultType trajectoryResult = JointTrajectory.Reflexxes.ResultValue();

    switch (trajectoryResult) {

    case robReflexxes::Reflexxes_WORKING:
        // if this is the first evaluation, we can't calculate expected completion time
        if (JointTrajectory.EndTime == 0.0) {
            JointTrajectory.EndTime = currentTime + JointTrajectory.Reflexxes.Duration();
            HomingTimer = JointTrajectory.EndTime;
        }
        break;

    case robReflexxes::Reflexxes_FINAL_STATE_REACHED:
        {
            // check position
            JointTrajectory.GoalError.DifferenceOf(JointTrajectory.Goal, JointGet);
            JointTrajectory.GoalError.AbsSelf();
            bool isHomed = !JointTrajectory.GoalError.ElementwiseGreaterOrEqual(JointTrajectory.GoalTolerance).Any();
            if (isHomed) {
                PID.SetCheckJointLimit(true);
                MessageEvents.Status(this->GetName() + " arm calibrated");
                this->SetState(mtsIntuitiveResearchKitArmTypes::DVRK_HOMING_CALIBRATING_ROLL);
            } else {
                // time out
                if (currentTime > HomingTimer + extraTime) {
                    CMN_LOG_CLASS_INIT_WARNING << GetName() << ": RunHomingCalibrateArm: unable to reach home position, error in degrees is "
                                               << JointTrajectory.GoalError * (180.0 / cmnPI) << std::endl;
                    MessageEvents.Error(this->GetName() + " unable to reach home position during calibration on pots.");
                    this->SetState(mtsIntuitiveResearchKitArmTypes::DVRK_UNINITIALIZED);
                }
            }
        }
        break;

    default:
        MessageEvents.Error(this->GetName() + " error while evaluating trajectory.");
        break;
    }
}

void mtsIntuitiveResearchKitMTM::RunHomingCalibrateRoll(void)
{
    if (mIsSimulated || this->HomedOnce) {
        this->SetState(mtsIntuitiveResearchKitArmTypes::DVRK_READY);
        return;
    }

    static const double maxTrackingError = 1.0 * cmnPI; // 1/2 turn
    static const double maxRollRange = 6.0 * cmnPI + maxTrackingError; // that actual device is limited to ~2.6 turns
    static const double extraTime = 2.0 * cmn_s;

    const double currentTime = this->StateTable.GetTic();
    double trackingError;
    robReflexxes::ResultType trajectoryResult;

    // trigger search of lower limit
    if (!HomingCalibrateRollSeekLower) {
        // disable joint limits on PID
        PID.SetCheckJointLimit(false);
        // compute joint goal position, we assume PID is on from previous state
        const double currentRoll = JointGet.Element(JNT_WRIST_ROLL);
        JointTrajectory.Start.SetAll(0.0);
        JointTrajectory.Start.Element(JNT_WRIST_ROLL) = currentRoll;
        JointTrajectory.Goal.SetAll(0.0);
        JointTrajectory.Goal.Element(JNT_WRIST_ROLL) = currentRoll - maxRollRange;
        JointTrajectory.Reflexxes.Set(JointTrajectory.Velocity,
                                      JointTrajectory.Acceleration,
                                      StateTable.PeriodStats.GetAvg(),
                                      robReflexxes::Reflexxes_TIME);
        JointTrajectory.EndTime = 0.0;
        // set flag to indicate that homing has started
        HomingCalibrateRollSeekLower = true;
        MessageEvents.Status(this->GetName() + " looking for roll lower limit");
        return;
    }

    // looking for lower limit has start but not found yet
    if (HomingCalibrateRollSeekLower
        && (HomingCalibrateRollLower == cmnTypeTraits<double>::MaxPositiveValue())) {
        JointTrajectory.Reflexxes.Evaluate(JointSet,
                                           JointVelocitySet,
                                           JointTrajectory.Goal,
                                           JointTrajectory.GoalVelocity);
        SetPositionJointLocal(JointSet);
        trajectoryResult = JointTrajectory.Reflexxes.ResultValue();
        switch (trajectoryResult) {
        case robReflexxes::Reflexxes_WORKING:
            // if this is the first evaluation, we can't calculate expected completion time
            if (JointTrajectory.EndTime == 0.0) {
                JointTrajectory.EndTime = currentTime + JointTrajectory.Reflexxes.Duration();
                HomingTimer = JointTrajectory.EndTime;
            }
            // detect tracking error and set lower limit
            trackingError = std::abs(JointGet.Element(JNT_WRIST_ROLL) - JointSet.Element(JNT_WRIST_ROLL));
            if (trackingError > maxTrackingError) {
                HomingCalibrateRollLower = JointGet.Element(JNT_WRIST_ROLL);
                MessageEvents.Status(this->GetName() + " found roll lower limit");
            } else {
                // time out
                if (currentTime > HomingTimer + extraTime) {
                    MessageEvents.Error(this->GetName() + " unable to hit roll lower limit in time");
                    this->SetState(mtsIntuitiveResearchKitArmTypes::DVRK_UNINITIALIZED);
                }
            }
            break;
        case robReflexxes::Reflexxes_FINAL_STATE_REACHED:
            // we shouldn't be able to reach this goal
            MessageEvents.Error(this->GetName() + " went past roll lower limit");
            this->SetState(mtsIntuitiveResearchKitArmTypes::DVRK_UNINITIALIZED);
            break;
        default:
            MessageEvents.Error(this->GetName() + " error while evaluating trajectory.");
            break;
        }
        return;
    }

    // compute trajectory to go to center point
    if (!HomingCalibrateRollSeekCenter) {
        // compute joint goal position, we assume PID is on from previous state
        JointTrajectory.Start.SetAll(0.0);
        JointTrajectory.Start.Element(JNT_WRIST_ROLL) = JointGet.Element(JNT_WRIST_ROLL);
        JointTrajectory.Goal.SetAll(0.0);
        JointTrajectory.Goal.Element(JNT_WRIST_ROLL) = HomingCalibrateRollLower + 480.0 * cmnPI_180;
        JointTrajectory.Reflexxes.Set(JointTrajectory.Velocity,
                                      JointTrajectory.Acceleration,
                                      StateTable.PeriodStats.GetAvg(),
                                      robReflexxes::Reflexxes_TIME);
        JointTrajectory.EndTime = 0.0;
        // we want to start from zero velocity since we hit the joint limit
        JointVelocitySet.SetAll(0.0);
        // set flag to indicate that homing has started
        HomingCalibrateRollSeekCenter = true;
        MessageEvents.Status(this->GetName() + " moving roll to center");
        return;
    }

    // going to center position and check we have arrived
    JointTrajectory.Reflexxes.Evaluate(JointSet,
                                       JointVelocitySet,
                                       JointTrajectory.Goal,
                                       JointTrajectory.GoalVelocity);
    SetPositionJointLocal(JointSet);
    trajectoryResult = JointTrajectory.Reflexxes.ResultValue();
    bool isHomed;
    switch (trajectoryResult) {
    case robReflexxes::Reflexxes_WORKING:
        // if this is the first evaluation, we can't calculate expected completion time
        if (JointTrajectory.EndTime == 0.0) {
            JointTrajectory.EndTime = currentTime + JointTrajectory.Reflexxes.Duration();
            HomingTimer = JointTrajectory.EndTime;
        }
        break;
    case robReflexxes::Reflexxes_FINAL_STATE_REACHED:
        // check position
        JointTrajectory.GoalError.DifferenceOf(JointTrajectory.Goal, JointGet);
        JointTrajectory.GoalError.AbsSelf();
        isHomed = !JointTrajectory.GoalError.ElementwiseGreaterOrEqual(JointTrajectory.GoalTolerance).Any();
        if (isHomed) {
            // reset encoder on last joint as well as PID target position to reflect new roll position = 0
            RobotIO.ResetSingleEncoder(static_cast<int>(JNT_WRIST_ROLL));
            JointSet.SetAll(0.0);
            SetPositionJointLocal(JointSet);
            PID.SetCheckJointLimit(true);
            MessageEvents.Status(this->GetName() + " roll calibrated");
            HomedOnce = true;
            this->SetState(mtsIntuitiveResearchKitArmTypes::DVRK_READY);
        } else {
            // time out
            if (currentTime > HomingTimer + extraTime) {
                CMN_LOG_CLASS_INIT_WARNING << GetName() << ": RunHomingCalibrateRoll: unable to reach home position, error in degrees is "
                                           << JointTrajectory.GoalError * (180.0 / cmnPI) << std::endl;
                MessageEvents.Error(this->GetName() + " unable to reach home position");
                this->SetState(mtsIntuitiveResearchKitArmTypes::DVRK_UNINITIALIZED);
            }
        }
        break;
    default:
        MessageEvents.Error(this->GetName() + " error while evaluating trajectory.");
        break;
    }
}

void mtsIntuitiveResearchKitMTM::RunEffortOrientationLocked(void)
{
    // don't get current joint values!
    // always initialize IK from position when locked
    vctDoubleVec jointSet(EffortOrientationJoint.Ref(NumberOfJointsKinematics()));
    // compute desired position from current position and locked orientation
    CartesianPositionFrm.Translation().Assign(CartesianGetLocal.Translation());
    CartesianPositionFrm.Rotation().From(EffortOrientation);
    if (Manipulator.InverseKinematics(jointSet, CartesianPositionFrm) == robManipulator::ESUCCESS) {
        // find closest solution mod 2 pi
        const double difference = JointGet[6] - jointSet[6];
        const double differenceInTurns = nearbyint(difference / (2.0 * cmnPI));
        jointSet[6] = jointSet[6] + differenceInTurns * 2.0 * cmnPI;

        // assign to joints used for kinematics
        JointSet.Ref(NumberOfJointsKinematics()).Assign(jointSet);
        // finally send new joint values
        SetPositionJointLocal(JointSet);
    } else {
        MessageEvents.Warning(this->GetName() + " unable to solve inverse kinematics.");
    }
}

<<<<<<< HEAD
=======
void mtsIntuitiveResearchKitMTM::RunClutch(void)
{
    // J1-J3
    vctDoubleVec q(7, 0.0);
    vctDoubleVec qd(7, 0.0);
    vctDoubleVec tau(7, 0.0);
    q.Assign(JointGet.Ref(7));

    vctDoubleVec torqueDesired(8, 0.0);
    tau.ForceAssign(Manipulator.CCG(q, qd));
    tau[0] = q(0) * 0.0564 + 0.08;
    torqueDesired.Ref(7).Assign(tau);

    TorqueSetParam.SetForceTorque(torqueDesired);
    PID.SetTorqueJoint(TorqueSetParam);

    // J4-J7
    JointSet.Assign(JointGet);
    CartesianClutched.Translation().Assign(CartesianGet.Translation());
    Manipulator.InverseKinematics(JointSet, CartesianClutched);

    // find closest solution mod 2 pi
    const double difference = JointGet[6] - JointSet[6];
    const double differenceInTurns = nearbyint(difference / (2.0 * cmnPI));
    JointSet[6] = JointSet[6] + differenceInTurns * 2.0 * cmnPI;

    SetPositionJointLocal(JointSet);
}

void mtsIntuitiveResearchKitMTM::RunEffortCartesianImpedance(void)
{
    prmForceCartesianSet wrench;
    mImpedanceController->Update(CartesianGetParam, CartesianVelocityGetParam, wrench);
    SetWrenchBody(wrench);
    RunEffortCartesian();
}

>>>>>>> e70e4037
void mtsIntuitiveResearchKitMTM::LockOrientation(const vctMatRot3 & orientation)
{
    // if we just started lock
    if (!EffortOrientationLocked) {
        vctBoolVec torqueMode(8);
        // first 3 joints in torque mode
        torqueMode.Ref(3, 0).SetAll(true);
        // last 4 in PID mode
        torqueMode.Ref(4, 3).SetAll(false);
        PID.EnableTorqueMode(torqueMode);
        EffortOrientationLocked = true;
    }
    // in any case, update desired orientation
    EffortOrientation.Assign(orientation);
    EffortOrientationJoint.Assign(JointGet);
}

void mtsIntuitiveResearchKitMTM::UnlockOrientation(void)
{
    // only unlock if needed
    if (EffortOrientationLocked) {
        vctBoolVec torqueMode(8);
        torqueMode.SetAll(true);
        PID.EnableTorqueMode(torqueMode);
        EffortOrientationLocked = false;
    }
}

void mtsIntuitiveResearchKitMTM::SetRobotControlState(const std::string & state)
{
    if (state == "Home") {
        SetState(mtsIntuitiveResearchKitArmTypes::DVRK_HOMING_BIAS_ENCODER);
    } else if (state == "Cartesian position") {
        SetState(mtsIntuitiveResearchKitArmTypes::DVRK_POSITION_CARTESIAN);
    } else if (state == "Teleop") {
        SetState(mtsIntuitiveResearchKitArmTypes::DVRK_POSITION_GOAL_CARTESIAN);
    } else {
        mtsIntuitiveResearchKitArmTypes::RobotStateType stateEnum;
        try {
            stateEnum = mtsIntuitiveResearchKitArmTypes::RobotStateTypeFromString(state);
        } catch (std::exception e) {
            MessageEvents.Error(this->GetName() + ": MTM unsupported state " + state + ": " + e.what());
            return;
        }
        SetState(stateEnum);
    }
}

void mtsIntuitiveResearchKitMTM::SetImpedanceGains(const prmFixtureGainCartesianSet &newGains)
{
    if(CurrentStateIs(mtsIntuitiveResearchKitArmTypes::DVRK_EFFORT_CARTESIAN_IMPEDANCE)) {
        mImpedanceController->SetGains(newGains);
    }
}<|MERGE_RESOLUTION|>--- conflicted
+++ resolved
@@ -129,17 +129,9 @@
     case mtsIntuitiveResearchKitArmTypes::DVRK_HOMING_CALIBRATING_ROLL:
         RunHomingCalibrateRoll();
         break;
-<<<<<<< HEAD
-=======
-    case mtsIntuitiveResearchKitArmTypes::DVRK_GRAVITY_COMPENSATION:
-        RunGravityCompensation();
-        break;
-    case mtsIntuitiveResearchKitArmTypes::DVRK_CLUTCH:
-        RunClutch();
     case mtsIntuitiveResearchKitArmTypes::DVRK_EFFORT_CARTESIAN_IMPEDANCE:
         RunEffortCartesianImpedance();
         break;
->>>>>>> e70e4037
     default:
         break;
     }
@@ -309,8 +301,6 @@
         MessageEvents.Status(this->GetName() + " effort cartesian");
         break;
 
-<<<<<<< HEAD
-=======
     case mtsIntuitiveResearchKitArmTypes::DVRK_EFFORT_CARTESIAN_IMPEDANCE:
         if (RobotState < mtsIntuitiveResearchKitArmTypes::DVRK_READY) {
             MessageEvents.Error(this->GetName() + " is not ready");
@@ -329,40 +319,6 @@
         MessageEvents.Status(this->GetName() + " effort cartesian impedance");
         break;
 
-    case mtsIntuitiveResearchKitArmTypes::DVRK_GRAVITY_COMPENSATION:
-        if (this->RobotState < mtsIntuitiveResearchKitArmTypes::DVRK_READY) {
-            MessageEvents.Error(this->GetName() + " is not ready");
-            return;
-        }
-        RobotState = newState;
-        mWrenchSet.Force().Zeros();
-        mWrenchType = WRENCH_UNDEFINED;
-        MessageEvents.Status(this->GetName() + " gravity compensation");
-        torqueMode.SetAll(true);
-        PID.EnableTorqueMode(torqueMode);
-        PID.SetTorqueOffset(vctDoubleVec(8, 0.0));
-        CMN_LOG_CLASS_RUN_DEBUG << GetName() << ": SetState: set gravity compensation" << std::endl;
-        break;
-
-    case mtsIntuitiveResearchKitArmTypes::DVRK_CLUTCH:
-        // check if MTM is ready
-        if (this->RobotState < mtsIntuitiveResearchKitArmTypes::DVRK_READY) {
-            MessageEvents.Error(this->GetName() + " is not ready");
-            return;
-        }
-        RobotState = newState;
-        mWrenchSet.Force().Zeros();
-        mWrenchType = WRENCH_UNDEFINED;
-        MessageEvents.Status(this->GetName() + " clutch mode");
-        // save current cartesian position to CartesianCluted
-        CartesianClutched.Assign(CartesianGet);
-        // set J1-J3 to torque mode (GC) and J4-J7 to PID mode
-        torqueMode.SetAll(false);
-        std::fill(torqueMode.begin(), torqueMode.begin() + 3, true);
-        PID.EnableTorqueMode(torqueMode);
-        break;
-
->>>>>>> e70e4037
     default:
         break;
     }
@@ -616,37 +572,6 @@
     }
 }
 
-<<<<<<< HEAD
-=======
-void mtsIntuitiveResearchKitMTM::RunClutch(void)
-{
-    // J1-J3
-    vctDoubleVec q(7, 0.0);
-    vctDoubleVec qd(7, 0.0);
-    vctDoubleVec tau(7, 0.0);
-    q.Assign(JointGet.Ref(7));
-
-    vctDoubleVec torqueDesired(8, 0.0);
-    tau.ForceAssign(Manipulator.CCG(q, qd));
-    tau[0] = q(0) * 0.0564 + 0.08;
-    torqueDesired.Ref(7).Assign(tau);
-
-    TorqueSetParam.SetForceTorque(torqueDesired);
-    PID.SetTorqueJoint(TorqueSetParam);
-
-    // J4-J7
-    JointSet.Assign(JointGet);
-    CartesianClutched.Translation().Assign(CartesianGet.Translation());
-    Manipulator.InverseKinematics(JointSet, CartesianClutched);
-
-    // find closest solution mod 2 pi
-    const double difference = JointGet[6] - JointSet[6];
-    const double differenceInTurns = nearbyint(difference / (2.0 * cmnPI));
-    JointSet[6] = JointSet[6] + differenceInTurns * 2.0 * cmnPI;
-
-    SetPositionJointLocal(JointSet);
-}
-
 void mtsIntuitiveResearchKitMTM::RunEffortCartesianImpedance(void)
 {
     prmForceCartesianSet wrench;
@@ -655,7 +580,6 @@
     RunEffortCartesian();
 }
 
->>>>>>> e70e4037
 void mtsIntuitiveResearchKitMTM::LockOrientation(const vctMatRot3 & orientation)
 {
     // if we just started lock
