/* -*- Mode: C++; tab-width: 4; indent-tabs-mode: nil; c-basic-offset: 4 -*-    */
/* ex: set filetype=cpp softtabstop=4 shiftwidth=4 tabstop=4 cindent expandtab: */

/*
  Author(s):  Anton Deguet, Zihan Chen, Zerui Wang
  Created on: 2016-02-24

  (C) Copyright 2013-2016 Johns Hopkins University (JHU), All Rights Reserved.

--- begin cisst license - do not edit ---

This software is provided "as is" under an open source license, with
no warranty.  The complete license can be found in license.txt and
http://www.cisst.org/cisst/license.txt.

--- end cisst license ---
*/


// system include
#include <iostream>
#include <time.h>

// cisst
#include <cisstNumerical/nmrIsOrthonormal.h>
#include <cisstMultiTask/mtsInterfaceProvided.h>
#include <cisstMultiTask/mtsInterfaceRequired.h>
#include <cisstParameterTypes/prmEventButton.h>
#include <sawIntuitiveResearchKit/mtsIntuitiveResearchKitArm.h>

CMN_IMPLEMENT_SERVICES_DERIVED_ONEARG(mtsIntuitiveResearchKitArm, mtsTaskPeriodic, mtsTaskPeriodicConstructorArg);

mtsIntuitiveResearchKitArm::mtsIntuitiveResearchKitArm(const std::string & componentName, const double periodInSeconds):
    mtsTaskPeriodic(componentName, periodInSeconds)
{
}

mtsIntuitiveResearchKitArm::mtsIntuitiveResearchKitArm(const mtsTaskPeriodicConstructorArg & arg):
    mtsTaskPeriodic(arg)
{
}

void mtsIntuitiveResearchKitArm::Init(void)
{
    mCounter = 0;
    mIsSimulated = false;
    HomedOnce = false;
    HomingGoesToZero = false; // MTM ignores this

    mWrenchBodyOrientationAbsolute = false;
    mGravityCompensation = false;

    IsGoalSet = false;
    EffortOrientationLocked = false;
    SetState(mtsIntuitiveResearchKitArmTypes::DVRK_UNINITIALIZED);

    // initialize trajectory data
    JointGet.SetSize(NumberOfJoints());
    JointSet.SetSize(NumberOfJoints());
    JointVelocityGet.SetSize(NumberOfJoints());
    JointVelocitySet.SetSize(NumberOfJoints());
    JointSetParam.Goal().SetSize(NumberOfAxes());
    JointTrajectory.Velocity.SetSize(NumberOfJoints());
    JointTrajectory.Acceleration.SetSize(NumberOfJoints());
    JointTrajectory.Start.SetSize(NumberOfJoints());
    JointTrajectory.Goal.SetSize(NumberOfJoints());
    JointTrajectory.GoalVelocity.SetSize(NumberOfJoints());
    JointTrajectory.GoalError.SetSize(NumberOfJoints());
    JointTrajectory.GoalTolerance.SetSize(NumberOfJoints());
    PotsToEncodersTolerance.SetSize(NumberOfAxes());

    // initialize velocity
    CartesianVelocityGetParam.SetVelocityLinear(vct3(0.0));
    CartesianVelocityGetParam.SetVelocityAngular(vct3(0.0));
    CartesianVelocityGetParam.SetValid(false);

    // jacobian
    JacobianBody.SetSize(6, NumberOfJointsKinematics());
    this->StateTable.AddData(JacobianBody, "JacobianBody");
    JacobianSpatial.SetSize(6, NumberOfJointsKinematics());
    this->StateTable.AddData(JacobianSpatial, "JacobianSpatial");
    JacobianBodyTranspose.ForceAssign(JacobianBody.Transpose());
    mJacobianPInverseData.Allocate(JacobianBodyTranspose);
    JointExternalEffort.SetSize(NumberOfJointsKinematics());
    mEffortJointSet.SetSize(NumberOfJoints());
    mEffortJointSet.ForceTorque().SetAll(0.0);
    mWrenchGet.SetValid(false);

    // base frame, mostly for cases where no base frame is set by user
    BaseFrame = vctFrm4x4::Identity();
    BaseFrameValid = true;

    CartesianGetParam.SetAutomaticTimestamp(false); // based on PID timestamp
    this->StateTable.AddData(CartesianGetParam, "CartesianPosition");

    CartesianGetDesiredParam.SetAutomaticTimestamp(false); // based on PID timestamp
    this->StateTable.AddData(CartesianGetDesiredParam, "CartesianPositionDesired");

    this->StateTable.AddData(CartesianGetLocalParam, "CartesianPositionLocal");
    this->StateTable.AddData(CartesianGetLocalDesiredParam, "CartesianPositionLocalDesired");
    this->StateTable.AddData(BaseFrame, "BaseFrame");

    JointGetParam.SetAutomaticTimestamp(false); // keep PID timestamp
    this->StateTable.AddData(JointGetParam, "JointPosition");

    JointGetParam.SetAutomaticTimestamp(false); // keep PID timestamp
    this->StateTable.AddData(JointGetDesired, "JointPositionDesired");

    CartesianVelocityGetParam.SetAutomaticTimestamp(false); // keep PID timestamp
    this->StateTable.AddData(CartesianVelocityGetParam, "CartesianVelocityGetParam");

    mWrenchGet.SetAutomaticTimestamp(false); // keep PID timestamp
    this->StateTable.AddData(mWrenchGet, "WrenchGet");

    StateJointParam.SetAutomaticTimestamp(false); // keep PID timestamp
    this->StateTable.AddData(StateJointParam, "StateJoint");

    StateJointDesiredParam.SetAutomaticTimestamp(false); // keep PID timestamp
    this->StateTable.AddData(StateJointDesiredParam, "StateJointDesired");

    // PID
    PIDInterface = AddInterfaceRequired("PID");
    if (PIDInterface) {
        PIDInterface->AddFunction("Enable", PID.Enable);
        PIDInterface->AddFunction("EnableJoints", PID.EnableJoints);
        PIDInterface->AddFunction("GetPositionJoint", PID.GetPositionJoint);
        PIDInterface->AddFunction("GetPositionJointDesired", PID.GetPositionJointDesired);
        PIDInterface->AddFunction("GetStateJoint", PID.GetStateJoint);
        PIDInterface->AddFunction("GetStateJointDesired", PID.GetStateJointDesired);
        PIDInterface->AddFunction("SetPositionJoint", PID.SetPositionJoint);
        PIDInterface->AddFunction("SetCheckJointLimit", PID.SetCheckJointLimit);
        PIDInterface->AddFunction("SetJointLowerLimit", PID.SetJointLowerLimit);
        PIDInterface->AddFunction("SetJointUpperLimit", PID.SetJointUpperLimit);
        PIDInterface->AddFunction("GetVelocityJoint", PID.GetVelocityJoint);
        PIDInterface->AddFunction("EnableTorqueMode", PID.EnableTorqueMode);
        PIDInterface->AddFunction("SetTorqueJoint", PID.SetTorqueJoint);
        PIDInterface->AddFunction("SetTorqueOffset", PID.SetTorqueOffset);
        PIDInterface->AddFunction("EnableTrackingError", PID.EnableTrackingError);
        PIDInterface->AddFunction("SetTrackingErrorTolerances", PID.SetTrackingErrorTolerance);
        PIDInterface->AddEventHandlerWrite(&mtsIntuitiveResearchKitArm::JointLimitEventHandler, this, "JointLimit");
        PIDInterface->AddEventHandlerWrite(&mtsIntuitiveResearchKitArm::ErrorEventHandler, this, "Error");
    }

    // Robot IO
    IOInterface = AddInterfaceRequired("RobotIO");
    if (IOInterface) {
        IOInterface->AddFunction("GetSerialNumber", RobotIO.GetSerialNumber);
        IOInterface->AddFunction("SetCoupling", RobotIO.SetCoupling);
        IOInterface->AddFunction("EnablePower", RobotIO.EnablePower);
        IOInterface->AddFunction("DisablePower", RobotIO.DisablePower);
        IOInterface->AddFunction("GetActuatorAmpStatus", RobotIO.GetActuatorAmpStatus);
        IOInterface->AddFunction("GetBrakeAmpStatus", RobotIO.GetBrakeAmpStatus);
        IOInterface->AddFunction("BiasEncoder", RobotIO.BiasEncoder);
        IOInterface->AddFunction("ResetSingleEncoder", RobotIO.ResetSingleEncoder);
        IOInterface->AddFunction("GetAnalogInputPosSI", RobotIO.GetAnalogInputPosSI);
        IOInterface->AddFunction("SetActuatorCurrent", RobotIO.SetActuatorCurrent);
        IOInterface->AddFunction("UsePotsForSafetyCheck", RobotIO.UsePotsForSafetyCheck);
        IOInterface->AddFunction("SetPotsToEncodersTolerance", RobotIO.SetPotsToEncodersTolerance);
        IOInterface->AddFunction("BrakeRelease", RobotIO.BrakeRelease);
        IOInterface->AddFunction("BrakeEngage", RobotIO.BrakeEngage);
        IOInterface->AddEventHandlerWrite(&mtsIntuitiveResearchKitArm::BiasEncoderEventHandler, this, "BiasEncoder");
    }

    // Setup Joints
    SUJInterface = AddInterfaceRequired("BaseFrame", MTS_OPTIONAL);
    if (SUJInterface) {
        SUJInterface->AddEventHandlerWrite(&mtsIntuitiveResearchKitArm::SetBaseFrameEventHandler,
                                           this, "PositionCartesianDesired");
        SUJInterface->AddEventHandlerWrite(&mtsIntuitiveResearchKitArm::ErrorEventHandler,
                                           this, "Error");
    }

    // Arm
    RobotInterface = AddInterfaceProvided("Robot");
    if (RobotInterface) {
        // Get
        RobotInterface->AddCommandReadState(this->StateTable, JointGetParam, "GetPositionJoint");
        RobotInterface->AddCommandReadState(this->StateTable, JointGetDesired, "GetPositionJointDesired");
        RobotInterface->AddCommandReadState(this->StateTable, StateJointParam, "GetStateJoint");
        RobotInterface->AddCommandReadState(this->StateTable, StateJointDesiredParam, "GetStateJointDesired");
        RobotInterface->AddCommandReadState(this->StateTable, CartesianGetLocalParam, "GetPositionCartesianLocal");
        RobotInterface->AddCommandReadState(this->StateTable, CartesianGetLocalDesiredParam, "GetPositionCartesianLocalDesired");
        RobotInterface->AddCommandReadState(this->StateTable, CartesianGetParam, "GetPositionCartesian");
        RobotInterface->AddCommandReadState(this->StateTable, CartesianGetDesiredParam, "GetPositionCartesianDesired");
        RobotInterface->AddCommandReadState(this->StateTable, BaseFrame, "GetBaseFrame");
        RobotInterface->AddCommandReadState(this->StateTable, CartesianVelocityGetParam, "GetVelocityCartesian");
        RobotInterface->AddCommandReadState(this->StateTable, mWrenchGet, "GetWrenchBody");
        RobotInterface->AddCommandReadState(this->StateTable, JacobianBody, "GetJacobianBody");
        RobotInterface->AddCommandReadState(this->StateTable, JacobianSpatial, "GetJacobianSpatial");
        // Set
        RobotInterface->AddCommandVoid(&mtsIntuitiveResearchKitArm::Freeze,
                                       this, "Freeze");
        RobotInterface->AddCommandWrite(&mtsIntuitiveResearchKitArm::SetBaseFrame,
                                        this, "SetBaseFrame");
        RobotInterface->AddCommandWrite(&mtsIntuitiveResearchKitArm::SetPositionJoint,
                                        this, "SetPositionJoint");
        RobotInterface->AddCommandWrite(&mtsIntuitiveResearchKitArm::SetPositionGoalJoint,
                                        this, "SetPositionGoalJoint");
        RobotInterface->AddCommandWrite(&mtsIntuitiveResearchKitArm::SetPositionCartesian,
                                        this, "SetPositionCartesian");
        RobotInterface->AddCommandWrite(&mtsIntuitiveResearchKitArm::SetPositionGoalCartesian,
                                        this, "SetPositionGoalCartesian");
        RobotInterface->AddCommandWrite(&mtsIntuitiveResearchKitArm::SetEffortJoint,
                                        this, "SetEffortJoint");
        RobotInterface->AddCommandWrite(&mtsIntuitiveResearchKitArm::SetWrenchBody,
                                        this, "SetWrenchBody");
        RobotInterface->AddCommandWrite(&mtsIntuitiveResearchKitArm::SetWrenchBodyOrientationAbsolute,
                                        this, "SetWrenchBodyOrientationAbsolute");
        RobotInterface->AddCommandWrite(&mtsIntuitiveResearchKitArm::SetWrenchSpatial,
                                        this, "SetWrenchSpatial");
        RobotInterface->AddCommandWrite(&mtsIntuitiveResearchKitArm::SetGravityCompensation,
                                        this, "SetGravityCompensation");

        // Trajectory events
        RobotInterface->AddEventWrite(JointTrajectory.GoalReachedEvent, "GoalReached", bool());
        // Robot State
        RobotInterface->AddCommandWrite(&mtsIntuitiveResearchKitArm::SetRobotControlState,
                                        this, "SetRobotControlState", std::string(""));
        RobotInterface->AddCommandRead(&mtsIntuitiveResearchKitArm::GetRobotControlState,
                                       this, "GetRobotControlState", std::string(""));
        // Human readable messages
        RobotInterface->AddEventWrite(MessageEvents.Status, "Status", std::string(""));
        RobotInterface->AddEventWrite(MessageEvents.Warning, "Warning", std::string(""));
        RobotInterface->AddEventWrite(MessageEvents.Error, "Error", std::string(""));
        RobotInterface->AddEventWrite(MessageEvents.RobotState, "RobotState", std::string(""));

        // Stats
        RobotInterface->AddCommandReadState(StateTable, StateTable.PeriodStats,
                                            "GetPeriodStatistics");
    }
}

void mtsIntuitiveResearchKitArm::Configure(const std::string & filename)
{
    robManipulator::Errno result;
    result = this->Manipulator.LoadRobot(filename);
    if (result == robManipulator::EFAILURE) {
        CMN_LOG_CLASS_INIT_ERROR << GetName() << ": Configure: failed to load manipulator configuration file \""
                                 << filename << "\"" << std::endl;
    }
}

void mtsIntuitiveResearchKitArm::ConfigureDH(const Json::Value & jsonConfig)
{
    // load base offset transform if any (without warning)
    const Json::Value jsonBase = jsonConfig["base-offset"];
    if (!jsonBase.isNull()) {
        // save the transform as Manipulator Rtw0
        cmnDataJSON<vctFrm4x4>::DeSerializeText(Manipulator.Rtw0, jsonBase);
        if (!nmrIsOrthonormal(Manipulator.Rtw0.Rotation())) {
            CMN_LOG_CLASS_INIT_ERROR << "Configure " << this->GetName()
                                     << ": the base offset rotation doesn't seem to be orthonormal"
                                     << std::endl;
        }
    }

    // load DH parameters
    const Json::Value jsonDH = jsonConfig["DH"];
    if (jsonDH.isNull()) {
        CMN_LOG_CLASS_INIT_ERROR << "Configure " << this->GetName()
                                 << ": can find \"DH\" data in configuration file" << std::endl;
    }
    this->Manipulator.LoadRobot(jsonDH);
    std::stringstream dhResult;
    this->Manipulator.PrintKinematics(dhResult);
    CMN_LOG_CLASS_INIT_VERBOSE << "Configure " << this->GetName()
                               << ": loaded kinematics" << std::endl << dhResult.str() << std::endl;
}

void mtsIntuitiveResearchKitArm::Startup(void)
{
    this->SetState(mtsIntuitiveResearchKitArmTypes::DVRK_UNINITIALIZED);
}

void mtsIntuitiveResearchKitArm::Run(void)
{
    ProcessQueuedEvents();
    GetRobotData();

    switch (RobotState) {
    case mtsIntuitiveResearchKitArmTypes::DVRK_UNINITIALIZED:
        break;
    case mtsIntuitiveResearchKitArmTypes::DVRK_HOMING_BIAS_ENCODER:
        RunHomingBiasEncoder();
        break;
    case mtsIntuitiveResearchKitArmTypes::DVRK_HOMING_POWERING:
        RunHomingPower();
        break;
    case mtsIntuitiveResearchKitArmTypes::DVRK_HOMING_CALIBRATING_ARM:
        RunHomingCalibrateArm();
        break;
    case mtsIntuitiveResearchKitArmTypes::DVRK_ARM_CALIBRATED:
        break;
    case mtsIntuitiveResearchKitArmTypes::DVRK_READY:
        break;
    case mtsIntuitiveResearchKitArmTypes::DVRK_POSITION_JOINT:
        RunPositionJoint();
        break;
    case mtsIntuitiveResearchKitArmTypes::DVRK_POSITION_GOAL_JOINT:
        RunPositionGoalJoint();
        break;
    case mtsIntuitiveResearchKitArmTypes::DVRK_POSITION_CARTESIAN:
        RunPositionCartesian();
        break;
    case mtsIntuitiveResearchKitArmTypes::DVRK_POSITION_GOAL_CARTESIAN:
        RunPositionGoalCartesian();
        break;
    case mtsIntuitiveResearchKitArmTypes::DVRK_EFFORT_JOINT:
        RunEffortJoint();
        break;
    case mtsIntuitiveResearchKitArmTypes::DVRK_EFFORT_CARTESIAN:
        RunEffortCartesian();
        break;
    case mtsIntuitiveResearchKitArmTypes::DVRK_MANUAL:
        break;
    default:
        RunArmSpecific();
        break;
    }

    RunEvent();
    ProcessQueuedCommands();

    mCounter++;
    CartesianGetPrevious = CartesianGet;
}

void mtsIntuitiveResearchKitArm::Cleanup(void)
{
    if (NumberOfBrakes() > 0) {
        RobotIO.BrakeEngage();
    }
    CMN_LOG_CLASS_INIT_VERBOSE << GetName() << ": Cleanup" << std::endl;
}

void mtsIntuitiveResearchKitArm::SetSimulated(void)
{
    mIsSimulated = true;
    // in simulation mode, we don't need IO
    RemoveInterfaceRequired("RobotIO");
}

void mtsIntuitiveResearchKitArm::GetRobotControlState(std::string & state) const
{
    state = mtsIntuitiveResearchKitArmTypes::RobotStateTypeToString(this->RobotState);
}

bool mtsIntuitiveResearchKitArm::CurrentStateIs(const mtsIntuitiveResearchKitArmTypes::RobotStateType & state)
{
    if (RobotState == state) {
        return true;
    }
    CMN_LOG_CLASS_RUN_WARNING << GetName() << ": Checking state: arm not in "
                              << mtsIntuitiveResearchKitArmTypes::RobotStateTypeToString(state)
                              << ", current state is " << mtsIntuitiveResearchKitArmTypes::RobotStateTypeToString(RobotState) << std::endl;
    return false;
}

bool mtsIntuitiveResearchKitArm::CurrentStateIs(const mtsIntuitiveResearchKitArmTypes::RobotStateType & state1,
                                                const mtsIntuitiveResearchKitArmTypes::RobotStateType & state2)
{
    if ((RobotState == state1) || (RobotState == state2)) {
        return true;
    }
    CMN_LOG_CLASS_RUN_WARNING << GetName() << ": Checking state: arm not in "
                              << mtsIntuitiveResearchKitArmTypes::RobotStateTypeToString(state1)
                              << " nor "
                              << mtsIntuitiveResearchKitArmTypes::RobotStateTypeToString(state2)
                              << ", current state is " << mtsIntuitiveResearchKitArmTypes::RobotStateTypeToString(RobotState) << std::endl;
    return false;
}

void mtsIntuitiveResearchKitArm::GetRobotData(void)
{
    // we can start reporting some joint values after the robot is powered
    if (this->RobotState > mtsIntuitiveResearchKitArmTypes::DVRK_HOMING_BIAS_ENCODER) {
        mtsExecutionResult executionResult;
        executionResult = PID.GetPositionJoint(JointGetParam);
        if (!executionResult.IsOK()) {
            CMN_LOG_CLASS_RUN_ERROR << GetName() << ": GetRobotData: call to GetJointPosition failed \""
                                    << executionResult << "\"" << std::endl;
        }
        // assign to a more convenient vctDoubleVec
        JointGet.Assign(JointGetParam.Position(), NumberOfJoints());

        // desired joints
        executionResult = PID.GetPositionJointDesired(JointGetDesired);
        if (!executionResult.IsOK()) {
            CMN_LOG_CLASS_RUN_ERROR << GetName() << ": GetRobotData: call to GetJointPositionDesired failed \""
                                    << executionResult << "\"" << std::endl;
        }

        // joint velocity
        executionResult = PID.GetVelocityJoint(JointVelocityGetParam);
        if (!executionResult.IsOK()) {
            CMN_LOG_CLASS_RUN_ERROR << GetName() << ": GetRobotData: call to GetVelocityJoint failed \""
                                    << executionResult << "\"" << std::endl;
        }
        JointVelocityGet.Assign(JointVelocityGetParam.Velocity(), NumberOfJoints());

        // joint state, not used internally but available to users
        executionResult = PID.GetStateJoint(StateJointParam);
        if (!executionResult.IsOK()) {
            CMN_LOG_CLASS_RUN_ERROR << GetName() << ": GetRobotData: call to GetJointState failed \""
                                    << executionResult << "\"" << std::endl;
        }

        // desired joint state
        executionResult = PID.GetStateJointDesired(StateJointDesiredParam);
        if (!executionResult.IsOK()) {
            CMN_LOG_CLASS_RUN_ERROR << GetName() << ": GetRobotData: call to GetJointStateDesired failed \""
                                    << executionResult << "\"" << std::endl;
        }

        // when the robot is ready, we can compute cartesian position
        if (this->RobotState >= mtsIntuitiveResearchKitArmTypes::DVRK_READY) {
            // update cartesian position
            CartesianGetLocal = Manipulator.ForwardKinematics(JointGet, NumberOfJointsKinematics());
            CartesianGet = BaseFrame * CartesianGetLocal;
            // normalize
            CartesianGetLocal.Rotation().NormalizedSelf();
            CartesianGet.Rotation().NormalizedSelf();
            // flags
            CartesianGetLocalParam.SetTimestamp(JointGetParam.Timestamp());
            CartesianGetLocalParam.SetValid(true);
            CartesianGetParam.SetTimestamp(JointGetParam.Timestamp());
            CartesianGetParam.SetValid(BaseFrameValid);
            // update jacobians
            Manipulator.JacobianSpatial(JointGet, JacobianSpatial);
            Manipulator.JacobianBody(JointGet, JacobianBody);

            // update cartesian velocity using the jacobian and joint
            // velocities.
            vctDoubleVec cartesianVelocity(6);
            cartesianVelocity.ProductOf(JacobianBody,
                                        StateJointParam.Velocity().Ref(NumberOfJointsKinematics()));
            vct3 relative, absolute;
            // linear
            relative.Assign(cartesianVelocity.Ref(3, 0));
            CartesianGet.Rotation().ApplyTo(relative, absolute);
            CartesianVelocityGetParam.SetVelocityLinear(absolute);
            // angular
            relative.Assign(cartesianVelocity.Ref(3, 3));
            CartesianGet.Rotation().ApplyTo(relative, absolute);
            CartesianVelocityGetParam.SetVelocityAngular(absolute);
            // valid/timestamp
            CartesianVelocityGetParam.SetValid(true);
            CartesianVelocityGetParam.SetTimestamp(StateJointParam.Timestamp());


            // update wrench based on measured joint current efforts
            JacobianBodyTranspose.Assign(JacobianBody.Transpose());
            nmrPInverse(JacobianBodyTranspose, mJacobianPInverseData);
            vctDoubleVec wrench(6);
            wrench.ProductOf(mJacobianPInverseData.PInverse(),
                             StateJointParam.Effort().Ref(this->NumberOfJointsKinematics()));
            if (mWrenchBodyOrientationAbsolute) {
                // forces
                relative.Assign(wrench.Ref(3, 0));
                CartesianGet.Rotation().ApplyTo(relative, absolute);
                mWrenchGet.Force().Ref<3>(0).Assign(absolute);
                // torques
                relative.Assign(wrench.Ref(3, 3));
                CartesianGet.Rotation().ApplyTo(relative, absolute);
                mWrenchGet.Force().Ref<3>(3).Assign(absolute);
            } else {
                mWrenchGet.Force().Assign(wrench);
            }
            // valid/timestamp
            mWrenchGet.SetValid(true);
            mWrenchGet.SetTimestamp(StateJointParam.Timestamp());

            // update cartesian position desired based on joint desired
            CartesianGetLocalDesired = Manipulator.ForwardKinematics(JointGetDesired);
            CartesianGetDesired = BaseFrame * CartesianGetLocalDesired;
            // normalize
            CartesianGetLocalDesired.Rotation().NormalizedSelf();
            CartesianGetDesired.Rotation().NormalizedSelf();
            // flags
            CartesianGetLocalDesiredParam.SetTimestamp(JointGetParam.Timestamp());
            CartesianGetLocalDesiredParam.SetValid(true);
            CartesianGetDesiredParam.SetTimestamp(JointGetParam.Timestamp());
            CartesianGetDesiredParam.SetValid(BaseFrameValid);
        } else {
            // update cartesian position
            CartesianGetLocal.Assign(vctFrm4x4::Identity());
            CartesianGet.Assign(vctFrm4x4::Identity());
            CartesianGetLocalParam.SetValid(false);
            CartesianGetParam.SetValid(false);
            // velocities and wrench
            CartesianVelocityGetParam.SetValid(false);
            mWrenchGet.SetValid(false);
            // update cartesian position desired
            CartesianGetLocalDesired.Assign(vctFrm4x4::Identity());
            CartesianGetDesired.Assign(vctFrm4x4::Identity());
            CartesianGetLocalDesiredParam.SetValid(false);
            CartesianGetDesiredParam.SetValid(false);
        }
        CartesianGetLocalParam.Position().From(CartesianGetLocal);
        CartesianGetParam.Position().From(CartesianGet);
        CartesianGetLocalDesiredParam.Position().From(CartesianGetLocalDesired);
        CartesianGetDesiredParam.Position().From(CartesianGetDesired);
    } else {
        // set joint to zeros
        JointGet.Zeros();
        PID.GetPositionJoint(JointGetParam); // get size right
        JointGetParam.Position().Zeros();
        JointGetParam.SetValid(false);
        JointVelocityGet.Zeros();
        JointVelocityGetParam.Velocity().Zeros();
        JointVelocityGetParam.SetValid(false);
    }
}

void mtsIntuitiveResearchKitArm::RunHomingBiasEncoder(void)
{
    // if simulated, no need to bias encoders
    if (mIsSimulated || HomedOnce) {
        this->SetState(mtsIntuitiveResearchKitArmTypes::DVRK_HOMING_POWERING);
        return;
    }

    // first, request bias encoder
    const double currentTime = this->StateTable.GetTic();
    const double timeToBias = 30.0 * cmn_s; // large timeout

    // first, request bias encoder
    if (!HomingBiasEncoderRequested) {
        RobotIO.BiasEncoder(1970); // birth date, state table only contain 1999 elements anyway
        HomingBiasEncoderRequested = true;
        HomingTimer = currentTime;
        return;
    }

    // second, check status
    if ((currentTime - HomingTimer) > timeToBias) {
        HomingBiasEncoderRequested = false;
        MessageEvents.Error(this->GetName() + " failed to bias encoders (timeout).");
        this->SetState(mtsIntuitiveResearchKitArmTypes::DVRK_UNINITIALIZED);
    }
}

void mtsIntuitiveResearchKitArm::RunHomingPower(void)
{
    if (mIsSimulated) {
        PID.EnableTrackingError(false);
        PID.Enable(true);
        vctDoubleVec goal(NumberOfJoints());
        goal.SetAll(0.0);
        SetPositionJointLocal(goal);
        this->SetState(mtsIntuitiveResearchKitArmTypes::DVRK_HOMING_CALIBRATING_ARM);
        return;
    }

    const double timeToPower = 3.0 * cmn_s;

    const double currentTime = this->StateTable.GetTic();
    // first, request power to be turned on
    if (!HomingPowerRequested) {
        // in case we still have power but brakes are not engaged
        if (NumberOfBrakes() > 0) {
            RobotIO.BrakeEngage();
        }
        // use pots for redundancy
        if (UsePotsForSafetyCheck()) {
            RobotIO.SetPotsToEncodersTolerance(PotsToEncodersTolerance);
            RobotIO.UsePotsForSafetyCheck(true);
        }
        HomingTimer = currentTime;
        // make sure the PID is not sending currents
        PID.Enable(false);
        // pre-load the boards with zero current
        RobotIO.SetActuatorCurrent(vctDoubleVec(NumberOfAxes(), 0.0));
        // enable power and set a flags to move to next step
        RobotIO.EnablePower();
        HomingPowerRequested = true;
        MessageEvents.Status(this->GetName() + " power requested");
        return;
    }

    // second, check status
    if (HomingPowerRequested
        && ((currentTime - HomingTimer) > timeToPower)) {

        // pre-load PID to make sure desired position has some reasonable values
        PID.GetPositionJoint(JointGetParam);
        // assign to a more convenient vctDoubleVec
        JointGet.Assign(JointGetParam.Position(), NumberOfJoints());
        SetPositionJointLocal(JointGet);

        // check power status
        vctBoolVec actuatorAmplifiersStatus(NumberOfJoints());
        RobotIO.GetActuatorAmpStatus(actuatorAmplifiersStatus);
        vctBoolVec brakeAmplifiersStatus(NumberOfBrakes());
        if (NumberOfBrakes() > 0) {
            RobotIO.GetBrakeAmpStatus(brakeAmplifiersStatus);
        }
        if (actuatorAmplifiersStatus.All() && brakeAmplifiersStatus.All()) {
            MessageEvents.Status(this->GetName() + " power on");
            if (NumberOfBrakes() > 0) {
                RobotIO.BrakeRelease();
            }
            this->SetState(mtsIntuitiveResearchKitArmTypes::DVRK_HOMING_CALIBRATING_ARM);
        } else {
            // make sure the PID is not sending currents
            PID.Enable(false);
            RobotIO.SetActuatorCurrent(vctDoubleVec(NumberOfAxes(), 0.0));
            RobotIO.DisablePower();
            MessageEvents.Error(this->GetName() + " failed to enable power.");
            this->SetState(mtsIntuitiveResearchKitArmTypes::DVRK_UNINITIALIZED);
        }
    }
}

void mtsIntuitiveResearchKitArm::RunPositionJoint(void)
{
    if (IsGoalSet) {
        SetPositionJointLocal(JointSet);
    }
}

void mtsIntuitiveResearchKitArm::RunPositionGoalJoint(void)
{
    // we use end time == 0 to indicate that there's a goal
    if (JointTrajectory.EndTime < 0.0) {
        return;
    }

    JointTrajectory.Reflexxes.Evaluate(JointSet,
                                       JointVelocitySet,
                                       JointTrajectory.Goal,
                                       JointTrajectory.GoalVelocity);
    SetPositionJointLocal(JointSet);

    const robReflexxes::ResultType trajectoryResult = JointTrajectory.Reflexxes.ResultValue();
    const double currentTime = this->StateTable.GetTic();

    switch (trajectoryResult) {
    case robReflexxes::Reflexxes_WORKING:
        // if this is the first evaluation, we can't calculate expected completion time
        if (JointTrajectory.EndTime == 0.0) {
            JointTrajectory.EndTime = currentTime + JointTrajectory.Reflexxes.Duration();
        }
        break;
    case robReflexxes::Reflexxes_FINAL_STATE_REACHED:
        JointTrajectory.GoalReachedEvent(true);
        JointTrajectory.EndTime = -1.0;
        break;
    default:
        MessageEvents.Error(this->GetName() + " error while evaluating trajectory.");
        JointTrajectory.EndTime = -1.0;
        break;
    }
}

void mtsIntuitiveResearchKitArm::RunPositionCartesian(void)
{
    if (IsGoalSet) {
        // copy current position
        vctDoubleVec jointSet(JointGet.Ref(NumberOfJointsKinematics()));

        // compute desired arm position
        CartesianPositionFrm.From(CartesianSetParam.Goal());
        if (this->InverseKinematics(jointSet, BaseFrame.Inverse() * CartesianPositionFrm) == robManipulator::ESUCCESS) {
            // assign to joints used for kinematics
            JointSet.Ref(NumberOfJointsKinematics()).Assign(jointSet);
            // finally send new joint values
            SetPositionJointLocal(JointSet);
        } else {
            MessageEvents.Error(this->GetName() + " unable to solve inverse kinematics.");
        }
        // reset flag
        IsGoalSet = false;
    }
}

void mtsIntuitiveResearchKitArm::RunPositionGoalCartesian(void)
{
    // trajectory are computed in joint space for now
    RunPositionGoalJoint();
}

void mtsIntuitiveResearchKitArm::RunEffortJoint(void)
{
    // effort required
    JointExternalEffort.Assign(mEffortJointSet.ForceTorque());

    // add gravity compensation if needed
    if (mGravityCompensation) {
        AddGravityCompensationEfforts(JointExternalEffort);
    }

    // add custom efforts
    AddCustomEfforts(JointExternalEffort);

     // convert to cisstParameterTypes
    TorqueSetParam.SetForceTorque(JointExternalEffort);

    PID.SetTorqueJoint(TorqueSetParam);
}

void mtsIntuitiveResearchKitArm::RunEffortCartesian(void)
{
    // update torques based on wrench
    vctDoubleVec force(6);

    // body wrench
    if (mWrenchType == WRENCH_BODY) {
        if (mWrenchBodyOrientationAbsolute) {
            // use forward kinematics orientation to have constant wrench orientation
            vct3 relative, absolute;
            // force
            relative.Assign(mWrenchSet.Force().Ref<3>(0));
            CartesianGet.Rotation().ApplyInverseTo(relative, absolute);
            force.Ref(3, 0).Assign(absolute);
            // torque
            relative.Assign(mWrenchSet.Force().Ref<3>(3));
            CartesianGet.Rotation().ApplyInverseTo(relative, absolute);
            force.Ref(3, 3).Assign(absolute);
        } else {
            force.Assign(mWrenchSet.Force());
        }
        JointExternalEffort.ProductOf(JacobianBody.Transpose(), force);
    }
    // spatial wrench
    else if (mWrenchType == WRENCH_SPATIAL) {
        force.Assign(mWrenchSet.Force());
        JointExternalEffort.ProductOf(JacobianSpatial.Transpose(), force);
    }

    // add gravity compensation if needed
    if (mGravityCompensation) {
        AddGravityCompensationEfforts(JointExternalEffort);
    }

    // add custom efforts
    AddCustomEfforts(JointExternalEffort);

    // pad array for PID
    vctDoubleVec torqueDesired(NumberOfAxes(), 0.0); // for PID
    torqueDesired.Assign(JointExternalEffort, NumberOfJointsKinematics());

    // convert to cisstParameterTypes
    TorqueSetParam.SetForceTorque(torqueDesired);
    PID.SetTorqueJoint(TorqueSetParam);

    // lock orientation if needed
    if (EffortOrientationLocked) {
        RunEffortOrientationLocked();
    }
}

void mtsIntuitiveResearchKitArm::RunEffortOrientationLocked(void)
{
    CMN_LOG_CLASS_RUN_ERROR << GetName()
                            << ": RunEffortOrientationLocked, this should never happen, MTMs are the only arms able to lock orientation and the derived implementation of this method should be called."
                            << std::endl;
}

void mtsIntuitiveResearchKitArm::SetPositionJointLocal(const vctDoubleVec & newPosition)
{
    JointSetParam.Goal().Zeros();
    JointSetParam.Goal().Assign(newPosition, NumberOfJoints());
    PID.SetPositionJoint(JointSetParam);
}

void mtsIntuitiveResearchKitArm::Freeze(void)
{
    SetState(mtsIntuitiveResearchKitArmTypes::DVRK_POSITION_JOINT);
    SetPositionJointLocal(JointGetDesired);
}

void mtsIntuitiveResearchKitArm::SetPositionJoint(const prmPositionJointSet & newPosition)
{
    if (CurrentStateIs(mtsIntuitiveResearchKitArmTypes::DVRK_POSITION_JOINT)) {
        JointSet.Assign(newPosition.Goal(), NumberOfJoints());
        IsGoalSet = true;
    }
}

void mtsIntuitiveResearchKitArm::SetPositionGoalJoint(const prmPositionJointSet & newPosition)
{
    if (CurrentStateIs(mtsIntuitiveResearchKitArmTypes::DVRK_POSITION_GOAL_JOINT)) {
        // if we just started using the trajectory, start from current position/velocity
        if (JointTrajectory.EndTime < 0.0) {
            JointSet.Assign(JointGet);
            JointVelocitySet.Assign(JointVelocityGet);
        }
        // starting point is last requested to PID component
        JointTrajectory.Start.Assign(JointGetDesired, NumberOfJoints());
        JointTrajectory.Goal.Assign(newPosition.Goal(), NumberOfJoints());
        JointTrajectory.GoalVelocity.SetAll(0.0);
        JointTrajectory.Reflexxes.Set(JointTrajectory.Velocity,
                                      JointTrajectory.Acceleration,
                                      StateTable.PeriodStats.GetAvg(),
                                      robReflexxes::Reflexxes_TIME);
        JointTrajectory.EndTime = 0.0; // we will know it after first evaluate
    }
}

void mtsIntuitiveResearchKitArm::SetPositionCartesian(const prmPositionCartesianSet & newPosition)
{
    if ((RobotState == mtsIntuitiveResearchKitArmTypes::DVRK_POSITION_CARTESIAN)
        || (RobotState == mtsIntuitiveResearchKitArmTypes::DVRK_CONSTRAINT_CONTROLLER_CARTESIAN)) {
        CartesianSetParam = newPosition;
        IsGoalSet = true;
    } else {
        CMN_LOG_CLASS_RUN_WARNING << GetName() << ": SetPositionCartesian: Arm not ready" << std::endl;
    }
}

void mtsIntuitiveResearchKitArm::SetPositionGoalCartesian(const prmPositionCartesianSet & newPosition)
{
    if (CurrentStateIs(mtsIntuitiveResearchKitArmTypes::DVRK_POSITION_GOAL_CARTESIAN)) {

        const size_t nbJoints = this->NumberOfJoints();
        const size_t nbJointsKin = this->NumberOfJointsKinematics();

        // copy current position
        vctDoubleVec jointSet(JointGet.Ref(nbJointsKin));

        // compute desired slave position
        CartesianPositionFrm.From(newPosition.Goal());

        if (this->InverseKinematics(jointSet, BaseFrame.Inverse() * CartesianPositionFrm) == robManipulator::ESUCCESS) {
            // resize to proper number of joints
            jointSet.resize(nbJoints);

            // keep values of joints not handled by kinematics (PSM jaw)
            if (nbJoints > nbJointsKin) {
                // check if there is a trajectory active
                const robReflexxes::ResultType trajectoryResult = JointTrajectory.Reflexxes.ResultValue();
                if (trajectoryResult != robReflexxes::Reflexxes_FINAL_STATE_REACHED) {
                    // past any trajectory, use last desired joint position
                    jointSet.Ref(nbJoints - nbJointsKin,
                                 nbJointsKin).Assign(JointGetDesired.Ref(nbJoints - nbJointsKin,
                                                                         nbJointsKin));
                } else {
                    // there is an ongoing trajectory, use the trajectory goal
                    jointSet.Ref(nbJoints - nbJointsKin,
                                 nbJointsKin).Assign(JointTrajectory.Goal.Ref(nbJoints - nbJointsKin,
                                                                              nbJointsKin));
                }
            }
            // starting point is last requested to PID component
            JointTrajectory.Start.Assign(JointGetDesired, NumberOfJoints());
            JointTrajectory.Goal.Assign(jointSet);
            JointTrajectory.Reflexxes.Set(JointTrajectory.Velocity,
                                          JointTrajectory.Acceleration,
                                          StateTable.PeriodStats.GetAvg(),
                                          robReflexxes::Reflexxes_TIME);
        } else {
            MessageEvents.Error(this->GetName() + " unable to solve inverse kinematics.");
            JointTrajectory.GoalReachedEvent(false);
        }
    }
}

void mtsIntuitiveResearchKitArm::SetBaseFrameEventHandler(const prmPositionCartesianGet & newBaseFrame)
{
    if (newBaseFrame.Valid()) {
        this->BaseFrame.FromNormalized(newBaseFrame.Position());
        this->BaseFrameValid = true;
    } else {
        this->BaseFrameValid = false;
    }
}

void mtsIntuitiveResearchKitArm::SetBaseFrame(const prmPositionCartesianSet & newBaseFrame)
{
    if (newBaseFrame.Valid()) {
        this->BaseFrame.FromNormalized(newBaseFrame.Goal());
        this->BaseFrameValid = true;
    } else {
        this->BaseFrameValid = false;
    }
}

void mtsIntuitiveResearchKitArm::ErrorEventHandler(const std::string & message)
{
    RobotIO.DisablePower();
    // in case there was a trajectory going on
    const robReflexxes::ResultType trajectoryResult = JointTrajectory.Reflexxes.ResultValue();
    if (trajectoryResult != robReflexxes::Reflexxes_FINAL_STATE_REACHED) {
        JointTrajectory.GoalReachedEvent(false);
    }

    MessageEvents.Error(this->GetName() + ": received [" + message + "]");
    SetState(mtsIntuitiveResearchKitArmTypes::DVRK_UNINITIALIZED);
}

void mtsIntuitiveResearchKitArm::JointLimitEventHandler(const vctBoolVec & CMN_UNUSED(flags))
{
    // in case there was a trajectory going on
    const int trajectoryResult = JointTrajectory.Reflexxes.ResultValue();
    if (trajectoryResult != robReflexxes::Reflexxes_FINAL_STATE_REACHED) {
        JointTrajectory.GoalReachedEvent(false);
    }
    MessageEvents.Warning(this->GetName() + ": PID joint limit");
}

void mtsIntuitiveResearchKitArm::BiasEncoderEventHandler(const int & nbSamples)
{
    std::stringstream nbSamplesString;
    nbSamplesString << nbSamples;
    MessageEvents.Status(this->GetName() + ": encoders biased using " + nbSamplesString.str() + " potentiometer values");
    if (HomingBiasEncoderRequested) {
        SetState(mtsIntuitiveResearchKitArmTypes::DVRK_HOMING_POWERING);
    } else {
        MessageEvents.Status(this->GetName() + " encoders have been biased by another process");
    }
}

void mtsIntuitiveResearchKitArm::SetEffortJoint(const prmForceTorqueJointSet & effort)
{
    if (CurrentStateIs(mtsIntuitiveResearchKitArmTypes::DVRK_EFFORT_JOINT)) {
        mEffortJointSet.ForceTorque().Assign(effort.ForceTorque());
    }
}

void mtsIntuitiveResearchKitArm::SetWrenchBody(const prmForceCartesianSet & wrench)
{
<<<<<<< HEAD
    if (CurrentStateIs(mtsIntuitiveResearchKitArmTypes::DVRK_EFFORT_CARTESIAN)) {
=======
    if (CurrentStateIs(mtsIntuitiveResearchKitArmTypes::DVRK_EFFORT_CARTESIAN,
                       mtsIntuitiveResearchKitArmTypes::DVRK_EFFORT_CARTESIAN_IMPEDANCE)) {
>>>>>>> e70e4037
        mWrenchSet = wrench;
        if (mWrenchType != WRENCH_BODY) {
            mWrenchType = WRENCH_BODY;
            MessageEvents.Status(this->GetName() + " effort cartesian (body)");
        }
    }
}

void mtsIntuitiveResearchKitArm::SetWrenchSpatial(const prmForceCartesianSet & wrench)
{
<<<<<<< HEAD
    if (CurrentStateIs(mtsIntuitiveResearchKitArmTypes::DVRK_EFFORT_CARTESIAN)) {
=======
    if (CurrentStateIs(mtsIntuitiveResearchKitArmTypes::DVRK_EFFORT_CARTESIAN,
                       mtsIntuitiveResearchKitArmTypes::DVRK_EFFORT_CARTESIAN_IMPEDANCE)) {
>>>>>>> e70e4037
        mWrenchSet = wrench;
        if (mWrenchType != WRENCH_SPATIAL) {
            mWrenchType = WRENCH_SPATIAL;
            MessageEvents.Status(this->GetName() + " effort cartesian (spatial)");
        }
    }
}

void mtsIntuitiveResearchKitArm::SetWrenchBodyOrientationAbsolute(const bool & absolute)
{
    mWrenchBodyOrientationAbsolute = absolute;
}

void mtsIntuitiveResearchKitArm::SetGravityCompensation(const bool & gravityCompensation)
{
    mGravityCompensation = gravityCompensation;
}

void mtsIntuitiveResearchKitArm::AddGravityCompensationEfforts(vctDoubleVec & efforts)
{
    vctDoubleVec qd(this->NumberOfJointsKinematics(), 0.0);
    vctDoubleVec gravityEfforts;
    gravityEfforts.ForceAssign(Manipulator.CCG(JointGet, qd));  // should this take joint velocities?
    efforts.Add(gravityEfforts);
}<|MERGE_RESOLUTION|>--- conflicted
+++ resolved
@@ -920,12 +920,8 @@
 
 void mtsIntuitiveResearchKitArm::SetWrenchBody(const prmForceCartesianSet & wrench)
 {
-<<<<<<< HEAD
-    if (CurrentStateIs(mtsIntuitiveResearchKitArmTypes::DVRK_EFFORT_CARTESIAN)) {
-=======
     if (CurrentStateIs(mtsIntuitiveResearchKitArmTypes::DVRK_EFFORT_CARTESIAN,
                        mtsIntuitiveResearchKitArmTypes::DVRK_EFFORT_CARTESIAN_IMPEDANCE)) {
->>>>>>> e70e4037
         mWrenchSet = wrench;
         if (mWrenchType != WRENCH_BODY) {
             mWrenchType = WRENCH_BODY;
@@ -936,12 +932,8 @@
 
 void mtsIntuitiveResearchKitArm::SetWrenchSpatial(const prmForceCartesianSet & wrench)
 {
-<<<<<<< HEAD
-    if (CurrentStateIs(mtsIntuitiveResearchKitArmTypes::DVRK_EFFORT_CARTESIAN)) {
-=======
     if (CurrentStateIs(mtsIntuitiveResearchKitArmTypes::DVRK_EFFORT_CARTESIAN,
                        mtsIntuitiveResearchKitArmTypes::DVRK_EFFORT_CARTESIAN_IMPEDANCE)) {
->>>>>>> e70e4037
         mWrenchSet = wrench;
         if (mWrenchType != WRENCH_SPATIAL) {
             mWrenchType = WRENCH_SPATIAL;
