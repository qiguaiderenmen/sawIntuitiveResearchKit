/* -*- Mode: C++; tab-width: 4; indent-tabs-mode: nil; c-basic-offset: 4 -*-    */
/* ex: set filetype=cpp softtabstop=4 shiftwidth=4 tabstop=4 cindent expandtab: */

/*
  Author(s):  Anton Deguet, Nicole Ortega
  Created on: 2016-01-21

  (C) Copyright 2016-2018 Johns Hopkins University (JHU), All Rights Reserved.

--- begin cisst license - do not edit ---

This software is provided "as is" under an open source license, with
no warranty.  The complete license can be found in license.txt and
http://www.cisst.org/cisst/license.txt.

--- end cisst license ---
*/


// system include
#include <iostream>

// cisst
#include <sawIntuitiveResearchKit/mtsTeleOperationECM.h>
#include <cisstMultiTask/mtsInterfaceProvided.h>
#include <cisstMultiTask/mtsInterfaceRequired.h>

#include <cisstParameterTypes/prmForceCartesianSet.h>

CMN_IMPLEMENT_SERVICES_DERIVED_ONEARG(mtsTeleOperationECM, mtsTaskPeriodic, mtsTaskPeriodicConstructorArg);

mtsTeleOperationECM::mtsTeleOperationECM(const std::string & componentName, const double periodInSeconds):
    mtsTaskPeriodic(componentName, periodInSeconds),
    mTeleopState(componentName, "DISABLED")
{
    Init();
}

mtsTeleOperationECM::mtsTeleOperationECM(const mtsTaskPeriodicConstructorArg & arg):
    mtsTaskPeriodic(arg),
    mTeleopState(arg.Name, "DISABLED")
{
    Init();
}

mtsTeleOperationECM::~mtsTeleOperationECM()
{
}

void mtsTeleOperationECM::Init(void)
{
    // configure state machine
    mTeleopState.AddState("SETTING_ARMS_STATE");
    mTeleopState.AddState("ENABLED");
    mTeleopState.AddAllowedDesiredState("DISABLED");
    mTeleopState.AddAllowedDesiredState("ENABLED");

    // state change, to convert to string events for users (Qt, ROS)
    mTeleopState.SetStateChangedCallback(&mtsTeleOperationECM::StateChanged,
                                         this);

    // run for all states
    mTeleopState.SetRunCallback(&mtsTeleOperationECM::RunAllStates,
                                this);
    // disabled
    mTeleopState.SetTransitionCallback("DISABLED",
                                       &mtsTeleOperationECM::TransitionDisabled,
                                       this);

    // setting arms state
    mTeleopState.SetEnterCallback("SETTING_ARMS_STATE",
                                  &mtsTeleOperationECM::EnterSettingArmsState,
                                  this);
    mTeleopState.SetTransitionCallback("SETTING_ARMS_STATE",
                                       &mtsTeleOperationECM::TransitionSettingArmsState,
                                       this);

    // enabled
    mTeleopState.SetEnterCallback("ENABLED",
                                  &mtsTeleOperationECM::EnterEnabled,
                                  this);
    mTeleopState.SetRunCallback("ENABLED",
                                &mtsTeleOperationECM::RunEnabled,
                                this);
    mTeleopState.SetTransitionCallback("ENABLED",
                                       &mtsTeleOperationECM::TransitionEnabled,
                                       this);

    mScale = 0.2;
    mIsClutched = false;

    StateTable.AddData(mMTML.PositionCartesianCurrent, "MTMLCartesianPosition");
    StateTable.AddData(mMTMR.PositionCartesianCurrent, "MTMRCartesianPosition");
    StateTable.AddData(mECM.PositionCartesianCurrent, "ECMCartesianPosition");

    mConfigurationStateTable = new mtsStateTable(100, "Configuration");
    mConfigurationStateTable->SetAutomaticAdvance(false);
    AddStateTable(mConfigurationStateTable);
    mConfigurationStateTable->AddData(mScale, "Scale");
    mConfigurationStateTable->AddData(mRegistrationRotation, "RegistrationRotation");

    mtsInterfaceRequired * interfaceRequired = AddInterfaceRequired("MTML");
    if (interfaceRequired) {
        interfaceRequired->AddFunction("GetPositionCartesian",
<<<<<<< HEAD
                                       mMTML->GetPositionCartesian);
        //        interfaceRequired->AddFunction("GetPositionCartesianDesired",
        //                               mMTML->GetPositionCartesianDesired);
=======
                                       mMTML.GetPositionCartesian);
>>>>>>> fe08a125
        interfaceRequired->AddFunction("GetVelocityCartesian",
                                       mMTML.GetVelocityCartesian);
        interfaceRequired->AddFunction("GetCurrentState",
                                       mMTML.GetCurrentState);
        interfaceRequired->AddFunction("GetDesiredState",
                                       mMTML.GetDesiredState);
        interfaceRequired->AddFunction("SetDesiredState",
                                       mMTML.SetDesiredState);
        interfaceRequired->AddFunction("LockOrientation",
                                       mMTML.LockOrientation);
        interfaceRequired->AddFunction("SetWrenchBody",
                                       mMTML.SetWrenchBody);
        interfaceRequired->AddFunction("SetWrenchBodyOrientationAbsolute",
                                       mMTML.SetWrenchBodyOrientationAbsolute);
        interfaceRequired->AddEventHandlerWrite(&mtsTeleOperationECM::MTMLErrorEventHandler,
                                                this, "Error");
    }

    interfaceRequired = AddInterfaceRequired("MTMR");
    if (interfaceRequired) {
        interfaceRequired->AddFunction("GetPositionCartesian",
<<<<<<< HEAD
                                       mMTMR->GetPositionCartesian);
        //        interfaceRequired->AddFunction("GetPositionCartesianDesired",
        //                               mMTMR->GetPositionCartesianDesired);
=======
                                       mMTMR.GetPositionCartesian);
>>>>>>> fe08a125
        interfaceRequired->AddFunction("GetVelocityCartesian",
                                       mMTMR.GetVelocityCartesian);
        interfaceRequired->AddFunction("GetCurrentState",
                                       mMTMR.GetCurrentState);
        interfaceRequired->AddFunction("GetDesiredState",
                                       mMTMR.GetDesiredState);
        interfaceRequired->AddFunction("SetDesiredState",
                                       mMTMR.SetDesiredState);
        interfaceRequired->AddFunction("LockOrientation",
                                       mMTMR.LockOrientation);
        interfaceRequired->AddFunction("SetWrenchBody",
                                       mMTMR.SetWrenchBody);
        interfaceRequired->AddFunction("SetWrenchBodyOrientationAbsolute",
                                       mMTMR.SetWrenchBodyOrientationAbsolute);
        interfaceRequired->AddEventHandlerWrite(&mtsTeleOperationECM::MTMRErrorEventHandler,
                                                this, "Error");
    }

    interfaceRequired = AddInterfaceRequired("ECM");
    if (interfaceRequired) {
        // ECM, use PID desired position to make sure there is no jump when engaging
<<<<<<< HEAD
        interfaceRequired->AddFunction("GetPositionCartesianLocalDesired",
                                       mECM->GetPositionCartesian);
        interfaceRequired->AddFunction("GetStateJointDesired",
                                       mECM->GetStateJointDesired);
        interfaceRequired->AddFunction("SetPositionJoint",
                                       mECM->SetPositionGoalJoint);
=======
        interfaceRequired->AddFunction("GetPositionCartesianDesired",
                                       mECM.GetPositionCartesian);
        interfaceRequired->AddFunction("GetStateJointDesired",
                                       mECM.GetStateJointDesired);
        interfaceRequired->AddFunction("SetPositionJoint",
                                       mECM.SetPositionGoalJoint);
>>>>>>> fe08a125
        interfaceRequired->AddFunction("GetCurrentState",
                                       mECM.GetCurrentState);
        interfaceRequired->AddFunction("GetDesiredState",
                                       mECM.GetDesiredState);
        interfaceRequired->AddFunction("SetDesiredState",
                                       mECM.SetDesiredState);
        interfaceRequired->AddEventHandlerWrite(&mtsTeleOperationECM::ECMErrorEventHandler,
                                                this, "Error");
    }

    // footpedal events
    interfaceRequired = AddInterfaceRequired("Clutch");
    if (interfaceRequired) {
        interfaceRequired->AddEventHandlerWrite(&mtsTeleOperationECM::ClutchEventHandler, this, "Button");
    }

    mInterface = AddInterfaceProvided("Setting");
    if (mInterface) {
        mInterface->AddMessageEvents();
        // commands
        mInterface->AddCommandReadState(StateTable, StateTable.PeriodStats,
                                        "GetPeriodStatistics"); // mtsIntervalStatistics

        mInterface->AddCommandWrite(&mtsTeleOperationECM::SetDesiredState, this,
                                    "SetDesiredState", std::string("DISABLED"));
        mInterface->AddCommandWrite(&mtsTeleOperationECM::SetScale, this,
                                    "SetScale", 0.5);
        mInterface->AddCommandWrite(&mtsTeleOperationECM::SetRegistrationRotation, this,
                                    "SetRegistrationRotation", vctMatRot3());
        mInterface->AddCommandReadState(*mConfigurationStateTable,
                                        mScale,
                                        "GetScale");
        mInterface->AddCommandReadState(*mConfigurationStateTable,
                                        mRegistrationRotation,
                                        "GetRegistrationRotation");
        mInterface->AddCommandReadState(StateTable,
                                        mMTML.PositionCartesianCurrent,
                                        "GetPositionCartesianMTML");
        mInterface->AddCommandReadState(StateTable,
                                        mMTMR.PositionCartesianCurrent,
                                        "GetPositionCartesianMTMR");
        mInterface->AddCommandReadState(StateTable,
                                        mECM.PositionCartesianCurrent,
                                        "GetPositionCartesianECM");
        // events
        mInterface->AddEventWrite(MessageEvents.DesiredState,
                                  "DesiredState", std::string(""));
        mInterface->AddEventWrite(MessageEvents.CurrentState,
                                  "CurrentState", std::string(""));
        mInterface->AddEventWrite(MessageEvents.Following,
                                  "Following", false);
        // configuration
        mInterface->AddEventWrite(ConfigurationEvents.Scale,
                                  "Scale", 0.5);
    }
}

void mtsTeleOperationECM::Configure(const std::string & CMN_UNUSED(filename))
{
}

void mtsTeleOperationECM::Configure(const Json::Value & jsonConfig)
{
    Json::Value jsonValue;

    // read scale if present
    jsonValue = jsonConfig["scale"];
    if (!jsonValue.empty()) {
        mScale = jsonValue.asDouble();
    }

    // read orientation if present
    jsonValue = jsonConfig["rotation"];
    if (!jsonValue.empty()) {
        vctMatRot3 orientation; // identity by default
        cmnDataJSON<vctMatRot3>::DeSerializeText(orientation, jsonConfig["rotation"]);
        SetRegistrationRotation(orientation);
    }
}

void mtsTeleOperationECM::Startup(void)
{
    CMN_LOG_CLASS_INIT_VERBOSE << "Startup" << std::endl;
<<<<<<< HEAD
=======
    SetScale(mScale);
>>>>>>> fe08a125
    SetFollowing(false);
}

void mtsTeleOperationECM::Run(void)
{
    ProcessQueuedCommands();
    ProcessQueuedEvents();

    // run based on state
    mTeleopState.Run();
}

void mtsTeleOperationECM::Cleanup(void)
{
    CMN_LOG_CLASS_INIT_VERBOSE << "Cleanup" << std::endl;
}

void mtsTeleOperationECM::StateChanged(void)
{
    const std::string newState = mTeleopState.CurrentState();
    MessageEvents.CurrentState(newState);
    mInterface->SendStatus(this->GetName() + ": current state is " + newState);
}

void mtsTeleOperationECM::RunAllStates(void)
{
    mtsExecutionResult executionResult;

    // get master left Cartesian position/velocity
    executionResult = mMTML.GetPositionCartesian(mMTML.PositionCartesianCurrent);
    if (!executionResult.IsOK()) {
        CMN_LOG_CLASS_RUN_ERROR << "Run: call to MTML.GetPositionCartesian failed \""
                                << executionResult << "\"" << std::endl;
        mInterface->SendError(this->GetName() + ": unable to get cartesian position from master left");
        this->SetDesiredState("DISABLED");
    }
    executionResult = mMTML.GetVelocityCartesian(mMTML.VelocityCartesianCurrent);
    if (!executionResult.IsOK()) {
        CMN_LOG_CLASS_RUN_ERROR << "Run: call to MTML.GetVelocityCartesian failed \""
                                << executionResult << "\"" << std::endl;
        mInterface->SendError(this->GetName() + ": unable to get cartesian velocity from master left");
        this->SetDesiredState("DISABLED");
    }

    // get master right Cartesian position
    executionResult = mMTMR.GetPositionCartesian(mMTMR.PositionCartesianCurrent);
    if (!executionResult.IsOK()) {
        CMN_LOG_CLASS_RUN_ERROR << "Run: call to MTMR.GetPositionCartesian failed \""
                                << executionResult << "\"" << std::endl;
        mInterface->SendError(this->GetName() + ": unable to get cartesian position from master right");
        this->SetDesiredState("DISABLED");
    }
    executionResult = mMTMR.GetVelocityCartesian(mMTMR.VelocityCartesianCurrent);
    if (!executionResult.IsOK()) {
        CMN_LOG_CLASS_RUN_ERROR << "Run: call to MTMR.GetVelocityCartesian failed \""
                                << executionResult << "\"" << std::endl;
        mInterface->SendError(this->GetName() + ": unable to get cartesian velocity from master right");
        this->SetDesiredState("DISABLED");
    }

    // get slave Cartesian position for GUI
<<<<<<< HEAD
    executionResult = mECM->GetPositionCartesian(mECM->PositionCartesianCurrent);
=======
    executionResult = mECM.GetPositionCartesian(mECM.PositionCartesianCurrent);
>>>>>>> fe08a125
    if (!executionResult.IsOK()) {
        CMN_LOG_CLASS_RUN_ERROR << "Run: call to ECM.GetPositionCartesian failed \""
                                << executionResult << "\"" << std::endl;
        mInterface->SendError(this->GetName() + ": unable to get cartesian position from slave");
        this->SetDesiredState("DISABLED");
    }
    // for motion computation
<<<<<<< HEAD
    executionResult = mECM->GetStateJointDesired(mECM->StateJointDesired);
=======
    executionResult = mECM.GetStateJointDesired(mECM.StateJointDesired);
>>>>>>> fe08a125
    if (!executionResult.IsOK()) {
        CMN_LOG_CLASS_RUN_ERROR << "Run: call to ECM.GetStateJointDesired failed \""
                                << executionResult << "\"" << std::endl;
        mInterface->SendError(this->GetName() + ": unable to get joint state from slave");
        this->SetDesiredState("DISABLED");
    }

    // check if anyone wanted to disable anyway
    if ((mTeleopState.DesiredState() == "DISABLED")
        && (mTeleopState.CurrentState() != "DISABLED")) {
        SetFollowing(false);
        mTeleopState.SetCurrentState("DISABLED");
        return;
    }
}

void mtsTeleOperationECM::TransitionDisabled(void)
{
    if (mTeleopState.DesiredState() == "ENABLED") {
        mTeleopState.SetCurrentState("SETTING_ARMS_STATE");
    }
}

void mtsTeleOperationECM::EnterSettingArmsState(void)
{
    // reset timer
    mInStateTimer = StateTable.GetTic();

    // request state if needed
    std::string armState;
    mECM.GetDesiredState(armState);
    if (armState != "READY") {
        mECM.SetDesiredState(std::string("READY"));
    }
    mMTML.GetDesiredState(armState);
    if (armState != "READY") {
        mMTML.SetDesiredState(std::string("READY"));
    }
    mMTMR.GetDesiredState(armState);
    if (armState != "READY") {
        mMTMR.SetDesiredState(std::string("READY"));
    }
}

void mtsTeleOperationECM::TransitionSettingArmsState(void)
{
    // check if anyone wanted to disable anyway
    if (mTeleopState.DesiredState() == "DISABLED") {
        mTeleopState.SetCurrentState("DISABLED");
        return;
    }
    // check state
    std::string ecmState, leftArmState, rightArmState;
    mECM.GetCurrentState(ecmState);
    mMTML.GetCurrentState(leftArmState);
    mMTMR.GetCurrentState(rightArmState);
    if ((ecmState == "READY") &&
        (leftArmState == "READY") &&
        (rightArmState == "READY")) {
        mTeleopState.SetCurrentState("ENABLED");
        return;
    }
    // check timer
    if ((StateTable.GetTic() - mInStateTimer) > 60.0 * cmn_s) {
        mInterface->SendError(this->GetName() + ": timed out while setting up arms state");
        this->SetDesiredState("DISABLED");
    }
}

void mtsTeleOperationECM::EnterEnabled(void)
{
    // set cartesian effort parameters
    mMTML.SetWrenchBodyOrientationAbsolute(true);
    mMTML.LockOrientation(mMTML.PositionCartesianCurrent.Position().Rotation());
    mMTMR.SetWrenchBodyOrientationAbsolute(true);
    mMTMR.LockOrientation(mMTMR.PositionCartesianCurrent.Position().Rotation());

    // initial state for MTM force feedback
    // -1- initial distance between left and right masters
    vct3 vectorLR;
    vectorLR.DifferenceOf(mMTMR.PositionCartesianCurrent.Position().Translation(),
                          mMTML.PositionCartesianCurrent.Position().Translation());
    // -2- mid-point, aka center of image
    mInitial.C.SumOf(mMTMR.PositionCartesianCurrent.Position().Translation(),
                     mMTML.PositionCartesianCurrent.Position().Translation());
    mInitial.C.Multiply(0.5);
    // -3- image up vector
    mInitial.Up.CrossProductOf(vectorLR, mInitial.C);
    mInitial.Up.NormalizedSelf();
    // -4- width of image, depth of arms wrt image plan
    vct3 side;
    side.CrossProductOf(mInitial.C, mInitial.Up);
    side.NormalizedSelf();
    mInitial.w = 0.5 * vctDotProduct(side, vectorLR);
    mInitial.d = 0.5 * vctDotProduct(mInitial.C.Normalized(), vectorLR);
<<<<<<< HEAD

    // projections
    mInitial.N.CrossProductOf(mInitial.Up, side);
    mInitial.N.NormalizedSelf();
    mInitial.Lr.Assign(mInitial.C[0], 0, mInitial.C[2]);
    mInitial.Lr.NormalizedSelf();
    mInitial.Ud.Assign(0, mInitial.C[1], mInitial.C[2]);
    mInitial.Ud.NormalizedSelf();
    mInitial.Cw.Assign(mInitial.Up[0], mInitial.Up[1], 0);
    mInitial.Cw.NormalizedSelf();

    mInitial.ECMPositionJoint = mECM->StateJointDesired.Position();

    // -5- store current rotation matrix for MTML, MTMR, and ECM
    vctEulerZYXRotation3 eulerAngles;
    eulerAngles.Assign(mInitial.ECMPositionJoint[3], mInitial.ECMPositionJoint[0], mInitial.ECMPositionJoint[1]);
    vctEulerToMatrixRotation3(eulerAngles, mInitial.ECMRotEuler);

    mInitial.MTMLRot = mMTML->PositionCartesianCurrent.Position().Rotation(); 
    mInitial.MTMRRot = mMTMR->PositionCartesianCurrent.Position().Rotation(); 
    mInitial.ECMRot = mECM->PositionCartesianCurrent.Position().Rotation();
=======
>>>>>>> fe08a125

    // projections
    mInitial.Lr.Assign(mInitial.C[0], 0, mInitial.C[2]);
    mInitial.Lr.NormalizedSelf();
    mInitial.Ud.Assign(0, mInitial.C[1], mInitial.C[2]);
    mInitial.Ud.NormalizedSelf();
    mInitial.Cw.Assign(mInitial.Up[0], mInitial.Up[1], 0);
    mInitial.Cw.NormalizedSelf();

    mInitial.ECMPositionJoint = mECM.StateJointDesired.Position();

    // -5- store current rotation matrix for MTML, MTMR, and ECM
    vctEulerZYXRotation3 eulerAngles;
    eulerAngles.Assign(mInitial.ECMPositionJoint[3], mInitial.ECMPositionJoint[0], mInitial.ECMPositionJoint[1]);
    vctEulerToMatrixRotation3(eulerAngles, mInitial.ECMRotEuler);

    mInitial.MTMLRot = mMTML.PositionCartesianCurrent.Position().Rotation();
    mInitial.MTMRRot = mMTMR.PositionCartesianCurrent.Position().Rotation();

#if 0
    std::cerr << CMN_LOG_DETAILS << std::endl
              << "L: " << mMTML.PositionCartesianCurrent.Position().Translation() << std::endl
              << "R: " << mMTMR.PositionCartesianCurrent.Position().Translation() << std::endl
              << "C:  " << mInitial.C << std::endl
              << "Up: " << mInitial.Up << std::endl
              << "w:  " << mInitial.w << std::endl
              << "d:  " << mInitial.d << std::endl
<<<<<<< HEAD
              << "Si: " << side << std::endl
              << "ECM Rotation Euler:    " << std::endl << mInitial.ECMRotEuler << std::endl
              << "ECM Rotation Position: " << std::endl << mInitial.ECMRot << std::endl
              << "ECM Joints:            " << std::endl << mInitial.ECMPositionJoint << std::endl
              << "Euler angle alpha from rotation:   " << eulerAngles.alpha() << std::endl
              << "Euler angles beta from rotation:   " << eulerAngles.beta() << std::endl
              << "Euler angles gamma from rotation:  " << eulerAngles.gamma() << std::endl;
#endif
    mInitial.ECMPositionJoint = mECM->StateJointDesired.Position();
=======
              << "Si: " << side << std::endl;
#endif
    mInitial.ECMPositionJoint = mECM.StateJointDesired.Position();
>>>>>>> fe08a125
    // check if by any chance the clutch pedal is pressed
    if (mIsClutched) {
        Clutch(true);
    } else {
        SetFollowing(true);
    }
}

void mtsTeleOperationECM::RunEnabled(void)
{
    if (mIsClutched) {
        return;
    }

    /* --- Forces on MTMs --- */
    const vct3 frictionForceCoeff(-10.0, -10.0, -40.0);
    const double distanceForceCoeff = 150.0;
    static int counter = 0;

    //-1- vector between left and right masters
    vct3 vectorLR;
    vectorLR.DifferenceOf(mMTMR.PositionCartesianCurrent.Position().Translation(),
                          mMTML.PositionCartesianCurrent.Position().Translation());
    // -2- mid-point, aka center of image
    vct3 c;
    c.SumOf(mMTMR.PositionCartesianCurrent.Position().Translation(),
            mMTML.PositionCartesianCurrent.Position().Translation());
    c.Multiply(0.5);
    vct3 directionC = c.Normalized();
    // -3- image up vector
    vct3 up;
    up.CrossProductOf(vectorLR, c);
    up.NormalizedSelf();
    // -4- Width of image
    vct3 side;
    side.CrossProductOf(c, up);
    side.NormalizedSelf();
    // normal to image
    vct3 n;
    n.CrossProductOf(up, side);
    n.NormalizedSelf();
    // -5- find desired position for L and R
    vct3 goalL(c);
    goalL.AddProductOf(-mInitial.w, side);
    goalL.AddProductOf(-mInitial.d, directionC);
    vct3 goalR(c);
    goalR.AddProductOf(mInitial.w, side);
    goalR.AddProductOf(mInitial.d, directionC);


    // compute forces on L and R based on error in position
    vct3 forceFriction;
    vct3 force;
    prmForceCartesianSet wrenchR, wrenchL;

    // MTMR
    // apply force
    force.DifferenceOf(goalR,
                       mMTMR.PositionCartesianCurrent.Position().Translation());
    force.Multiply(distanceForceCoeff);
    wrenchR.Force().Ref<3>(0).Assign(force);
    // add friction force
    forceFriction.ElementwiseProductOf(frictionForceCoeff,
                                       mMTMR.VelocityCartesianCurrent.VelocityLinear());
    wrenchR.Force().Ref<3>(0).Add(forceFriction);
    // apply
    mMTMR.SetWrenchBody(wrenchR);

    // MTML
    // apply force
    force.DifferenceOf(goalL,
                       mMTML.PositionCartesianCurrent.Position().Translation());
    force.Multiply(distanceForceCoeff);
    wrenchL.Force().Ref<3>(0).Assign(force);
    // add friction force
    forceFriction.ElementwiseProductOf(frictionForceCoeff,
                                       mMTML.VelocityCartesianCurrent.VelocityLinear());
    wrenchL.Force().Ref<3>(0).Add(forceFriction);
    // apply
    mMTML.SetWrenchBody(wrenchL);

    /* --- Joint Control --- */
    static const vct3 normXZ(0.0, 1.0, 0.0);
    static const vct3 normYZ(1.0, 0.0, 0.0);
    static const vct3 normXY(0.0, 0.0, 1.0);
    // Initial ECM joints
    vctVec goalJoints(mInitial.ECMPositionJoint);
    // Change in directions and joints
    vctVec changeJoints(4);
    vctVec changeDir(4);
    vct3 crossN;  // normal to direction of motion

    // - Direction 0 - left/right, movement in the XZ plane
    vct3  lr(c[0], 0, c[2]);
    lr.NormalizedSelf();
    changeDir[0] = -acos(vctDotProduct(mInitial.Lr, lr));
    crossN = vctCrossProduct(mInitial.Lr, lr);
    if (vctDotProduct(normXZ, crossN) < 0) {
        changeDir[0] = -changeDir[0];
    }

    // - Direction 1 - up/down, movement in the YZ plane
    vct3  ud(0, c[1], c[2]);
    ud.NormalizedSelf();
    changeDir[1] = acos(vctDotProduct(mInitial.Ud, ud));
    crossN = vctCrossProduct(mInitial.Ud, ud);
    if (vctDotProduct(normYZ, crossN) < 0) {
        changeDir[1] = -changeDir[1];
    }

    // - Direction 2 - in/out
    changeDir[2] = mScale * (mInitial.C.Norm() - c.Norm());

    // - Direction 3 - cc/ccw, movement in the XY plane
    vct3 cw(up[0], up[1], 0);
    cw.NormalizedSelf();
    changeDir[3] = -acos(vctDotProduct(mInitial.Cw, cw));
    crossN = vctCrossProduct(mInitial.Cw, cw);
    if (vctDotProduct(normXY, crossN) < 0) {
        changeDir[3] = -changeDir[3];
    }

    // adjusting movement for camera orientation
    double totalChangeJoint3 = changeDir[3] + mInitial.ECMPositionJoint[3];
    changeJoints[0] = changeDir[0]*cos(totalChangeJoint3) - changeDir[1]*sin(totalChangeJoint3);
    changeJoints[1] = changeDir[1]*cos(totalChangeJoint3) + changeDir[0]*sin(totalChangeJoint3);
    changeJoints[2] = changeDir[2];
    changeJoints[3] = changeDir[3];

    goalJoints.Add(changeJoints);
    mECM.PositionJointSet.Goal().ForceAssign(goalJoints);
    mECM.SetPositionGoalJoint(mECM.PositionJointSet);

    /* --- Lock Orientation --- */

<<<<<<< HEAD
    /* --- Joint Control --- */
    static const vct3 normXZ(0.0, 1.0, 0.0);
    static const vct3 normYZ(1.0, 0.0, 0.0);
    static const vct3 normXY(0.0, 0.0, 1.0);
    // Initial ECM joints
    vctVec goalJoints(mInitial.ECMPositionJoint);
    // Change in directions and joints
    vctVec changeJoints(4);
    vctVec changeDir(4);
    vct3 crossN;  // normal to direction of motion

    // - Direction 0 - left/right, movement in the XZ plane 
    vct3  lr(c[0], 0, c[2]);
    lr.NormalizedSelf();
    changeDir[0] = -acos(vctDotProduct(mInitial.Lr, lr));
    crossN = vctCrossProduct(mInitial.Lr, lr);
    if (vctDotProduct(normXZ, crossN) < 0) {
        changeDir[0] = -changeDir[0];
    }
    
    // - Direction 1 - up/down, movement in the YZ plane
    vct3  ud(0, c[1], c[2]);
    ud.NormalizedSelf();
    changeDir[1] = acos(vctDotProduct(mInitial.Ud, ud));
    crossN = vctCrossProduct(mInitial.Ud, ud);
    if (vctDotProduct(normYZ, crossN) < 0) {
        changeDir[1] = -changeDir[1];
    }
   
    // - Direction 2 - in/out
    changeDir[2] = mScale * 4.0 * (mInitial.C.Norm() - c.Norm());
    
    // - Direction 3 - cc/ccw, movement in the XY plane
    vct3 cw(up[0], up[1], 0);
    cw.NormalizedSelf();
    changeDir[3] = -acos(vctDotProduct(mInitial.Cw, cw));
    crossN = vctCrossProduct(mInitial.Cw, cw);
    if (vctDotProduct(normXY, crossN) < 0) {
        changeDir[3] = -changeDir[3];
    }
    
    // adjusting movement for camera orientation
    double totalChangeJoint3 = changeDir[3] + mInitial.ECMPositionJoint[3];
    changeJoints[0] = changeDir[0]*cos(totalChangeJoint3) - changeDir[1]*sin(totalChangeJoint3);
    changeJoints[1] = changeDir[1]*cos(totalChangeJoint3) + changeDir[0]*sin(totalChangeJoint3);
    changeJoints[2] = changeDir[2];
    changeJoints[3] = changeDir[3];

    goalJoints.Add(changeJoints);
    mECM->PositionJointSet.Goal().ForceAssign(goalJoints);
    mECM->SetPositionGoalJoint(mECM->PositionJointSet);

    /* --- Lock Orientation --- */

=======
>>>>>>> fe08a125
    //Calculate new rotations of MTMs
    vctMatRot3 currMTMLRot;
    vctMatRot3 currMTMRRot;
    // Current ECM Rotation
    vctEulerZYXRotation3 finalEulerAngles;
    vctMatrixRotation3<double> currECMRot;
    vctMatrixRotation3<double> finalECMRot;
<<<<<<< HEAD
   
    finalEulerAngles.Assign(goalJoints[3], goalJoints[0], goalJoints[1]);
    vctEulerToMatrixRotation3(finalEulerAngles, finalECMRot);
    currECMRot = finalECMRot * mInitial.ECMRotEuler.Inverse();

    

    // Set MTM Orientation
    currMTMLRot = currECMRot.Inverse() * mInitial.MTMLRot;
    currMTMRRot = currECMRot.Inverse() * mInitial.MTMRRot;

    // set cartesian effort parameters
    mMTML->SetWrenchBodyOrientationAbsolute(true);
    mMTML->LockOrientation(currMTMLRot);
    mMTMR->SetWrenchBodyOrientationAbsolute(true);
    mMTMR->LockOrientation(currMTMRRot);

    if( counter% 500  == 0 ) {
        std::cerr << CMN_LOG_DETAILS << std::endl
                  << "c initial : " << mInitial.C << std::endl
                  << "c :         " << c << std::endl
                  << "joints:     " << changeJoints << std::endl
                  <<"Rotation:    " << currECMRot << std::endl;
    }
    counter++;
=======

    finalEulerAngles.Assign(goalJoints[3], goalJoints[0], goalJoints[1]);
    vctEulerToMatrixRotation3(finalEulerAngles, finalECMRot);
    currECMRot = finalECMRot * mInitial.ECMRotEuler.Inverse();

    // Set MTM Orientation
    currMTMLRot = currECMRot.Inverse() * mInitial.MTMLRot;
    currMTMRRot = currECMRot.Inverse() * mInitial.MTMRRot;

    // set cartesian effort parameters
    mMTML.SetWrenchBodyOrientationAbsolute(true);
    mMTML.LockOrientation(currMTMLRot);
    mMTMR.SetWrenchBodyOrientationAbsolute(true);
    mMTMR.LockOrientation(currMTMRRot);
>>>>>>> fe08a125
}

void mtsTeleOperationECM::TransitionEnabled(void)
{
    std::string armState;

    // check ECM state
<<<<<<< HEAD
    mECM->GetCurrentState(armState);
=======
    mECM.GetCurrentState(armState);
>>>>>>> fe08a125
    if (armState != "READY") {
        mInterface->SendWarning(this->GetName() + ": ECM state has changed to [" + armState + "]");
        mTeleopState.SetDesiredState("DISABLED");
    }

    // check mtml state
<<<<<<< HEAD
    mMTML->GetCurrentState(armState);
    if (armState != "READY") {
        mInterface->SendWarning(this->GetName() + ": MTML state has changed to [" + armState + "]");
        mTeleopState.SetDesiredState("DISABLED");
    }

    // check mtmr state
    mMTMR->GetCurrentState(armState);
    if (armState != "READY") {
        mInterface->SendWarning(this->GetName() + ": MTMR state has changed to [" + armState + "]");
        mTeleopState.SetDesiredState("DISABLED");
    }

    if (mTeleopState.DesiredStateIsNotCurrent()) {
        SetFollowing(false);
        mTeleopState.SetCurrentState(mTeleopState.DesiredState());
=======
    mMTML.GetCurrentState(armState);
    if (armState != "READY") {
        mInterface->SendWarning(this->GetName() + ": MTML state has changed to [" + armState + "]");
        mTeleopState.SetDesiredState("DISABLED");
>>>>>>> fe08a125
    }

    // check mtmr state
    mMTMR.GetCurrentState(armState);
    if (armState != "READY") {
        mInterface->SendWarning(this->GetName() + ": MTMR state has changed to [" + armState + "]");
        mTeleopState.SetDesiredState("DISABLED");
    }

    if (mTeleopState.DesiredStateIsNotCurrent()) {
        SetFollowing(false);
        mTeleopState.SetCurrentState(mTeleopState.DesiredState());
    }
}

void mtsTeleOperationECM::SetFollowing(const bool following)
{
    MessageEvents.Following(following);
    mIsFollowing = following;
}

void mtsTeleOperationECM::SetFollowing(const bool following)
{
    MessageEvents.Following(following);
    mIsFollowing = following;
}

void mtsTeleOperationECM::MTMLErrorEventHandler(const mtsMessage & message)
{
    this->SetDesiredState("DISABLED");
    mInterface->SendError(this->GetName() + ": received from left master [" + message.Message + "]");
}

void mtsTeleOperationECM::MTMRErrorEventHandler(const mtsMessage & message)
{
    this->SetDesiredState("DISABLED");
    mInterface->SendError(this->GetName() + ": received from right master [" + message.Message + "]");
}

void mtsTeleOperationECM::ECMErrorEventHandler(const mtsMessage & message)
{
    this->SetDesiredState("DISABLED");
    mInterface->SendError(this->GetName() + ": received from slave [" + message.Message + "]");
}

void mtsTeleOperationECM::ClutchEventHandler(const prmEventButton & button)
{
    if (button.Type() == prmEventButton::PRESSED) {
        mIsClutched = true;
    } else {
        mIsClutched = false;
    }

    // if the teleoperation is activated
    if (mTeleopState.DesiredState() == "ENABLED") {
        Clutch(mIsClutched);
    }
}

void mtsTeleOperationECM::Clutch(const bool & clutch)
{
    // if the teleoperation is activated
    if (clutch) {
        SetFollowing(false);
        mInterface->SendStatus(this->GetName() + ": console clutch pressed");

        // set MTMs in effort mode, no force applied but gravity and locked orientation
        prmForceCartesianSet wrench;
<<<<<<< HEAD
        mMTML->SetWrenchBody(wrench);
        mMTML->SetGravityCompensation(true);
        mMTML->LockOrientation(mMTML->PositionCartesianCurrent.Position().Rotation());
        mMTMR->SetWrenchBody(wrench);
        mMTMR->SetGravityCompensation(true);
        mMTMR->LockOrientation(mMTMR->PositionCartesianCurrent.Position().Rotation());
=======
        mMTML.SetWrenchBody(wrench);
        mMTML.SetGravityCompensation(true);
        mMTML.LockOrientation(mMTML.PositionCartesianCurrent.Position().Rotation());
        mMTMR.SetWrenchBody(wrench);
        mMTMR.SetGravityCompensation(true);
        mMTMR.LockOrientation(mMTMR.PositionCartesianCurrent.Position().Rotation());
>>>>>>> fe08a125
    } else {
        mIsClutched = false;
        mInterface->SendStatus(this->GetName() + ": console clutch released");
        mTeleopState.SetCurrentState("SETTING_ARMS_STATE");
    }
}

void mtsTeleOperationECM::SetDesiredState(const std::string & state)
{
    // try to find the state in state machine
    if (!mTeleopState.StateExists(state)) {
        mInterface->SendError(this->GetName() + ": unsupported state " + state);
        return;
    }
    // try to set the desired state
    try {
        mTeleopState.SetDesiredState(state);
    } catch (...) {
        mInterface->SendError(this->GetName() + ": " + state + " is not an allowed desired state");
        return;
    }
    MessageEvents.DesiredState(state);
    mInterface->SendStatus(this->GetName() + ": set desired state to " + state);
}

void mtsTeleOperationECM::SetScale(const double & scale)
{
    mConfigurationStateTable->Start();
    mScale = scale;
    mConfigurationStateTable->Advance();
    ConfigurationEvents.Scale(mScale);
}

void mtsTeleOperationECM::SetRegistrationRotation(const vctMatRot3 & rotation)
{
    mConfigurationStateTable->Start();
    mRegistrationRotation = rotation;
    mConfigurationStateTable->Advance();
}<|MERGE_RESOLUTION|>--- conflicted
+++ resolved
@@ -102,13 +102,7 @@
     mtsInterfaceRequired * interfaceRequired = AddInterfaceRequired("MTML");
     if (interfaceRequired) {
         interfaceRequired->AddFunction("GetPositionCartesian",
-<<<<<<< HEAD
-                                       mMTML->GetPositionCartesian);
-        //        interfaceRequired->AddFunction("GetPositionCartesianDesired",
-        //                               mMTML->GetPositionCartesianDesired);
-=======
                                        mMTML.GetPositionCartesian);
->>>>>>> fe08a125
         interfaceRequired->AddFunction("GetVelocityCartesian",
                                        mMTML.GetVelocityCartesian);
         interfaceRequired->AddFunction("GetCurrentState",
@@ -130,13 +124,7 @@
     interfaceRequired = AddInterfaceRequired("MTMR");
     if (interfaceRequired) {
         interfaceRequired->AddFunction("GetPositionCartesian",
-<<<<<<< HEAD
-                                       mMTMR->GetPositionCartesian);
-        //        interfaceRequired->AddFunction("GetPositionCartesianDesired",
-        //                               mMTMR->GetPositionCartesianDesired);
-=======
                                        mMTMR.GetPositionCartesian);
->>>>>>> fe08a125
         interfaceRequired->AddFunction("GetVelocityCartesian",
                                        mMTMR.GetVelocityCartesian);
         interfaceRequired->AddFunction("GetCurrentState",
@@ -158,21 +146,12 @@
     interfaceRequired = AddInterfaceRequired("ECM");
     if (interfaceRequired) {
         // ECM, use PID desired position to make sure there is no jump when engaging
-<<<<<<< HEAD
-        interfaceRequired->AddFunction("GetPositionCartesianLocalDesired",
-                                       mECM->GetPositionCartesian);
-        interfaceRequired->AddFunction("GetStateJointDesired",
-                                       mECM->GetStateJointDesired);
-        interfaceRequired->AddFunction("SetPositionJoint",
-                                       mECM->SetPositionGoalJoint);
-=======
         interfaceRequired->AddFunction("GetPositionCartesianDesired",
                                        mECM.GetPositionCartesian);
         interfaceRequired->AddFunction("GetStateJointDesired",
                                        mECM.GetStateJointDesired);
         interfaceRequired->AddFunction("SetPositionJoint",
                                        mECM.SetPositionGoalJoint);
->>>>>>> fe08a125
         interfaceRequired->AddFunction("GetCurrentState",
                                        mECM.GetCurrentState);
         interfaceRequired->AddFunction("GetDesiredState",
@@ -256,10 +235,7 @@
 void mtsTeleOperationECM::Startup(void)
 {
     CMN_LOG_CLASS_INIT_VERBOSE << "Startup" << std::endl;
-<<<<<<< HEAD
-=======
     SetScale(mScale);
->>>>>>> fe08a125
     SetFollowing(false);
 }
 
@@ -321,11 +297,7 @@
     }
 
     // get slave Cartesian position for GUI
-<<<<<<< HEAD
-    executionResult = mECM->GetPositionCartesian(mECM->PositionCartesianCurrent);
-=======
     executionResult = mECM.GetPositionCartesian(mECM.PositionCartesianCurrent);
->>>>>>> fe08a125
     if (!executionResult.IsOK()) {
         CMN_LOG_CLASS_RUN_ERROR << "Run: call to ECM.GetPositionCartesian failed \""
                                 << executionResult << "\"" << std::endl;
@@ -333,11 +305,7 @@
         this->SetDesiredState("DISABLED");
     }
     // for motion computation
-<<<<<<< HEAD
-    executionResult = mECM->GetStateJointDesired(mECM->StateJointDesired);
-=======
     executionResult = mECM.GetStateJointDesired(mECM.StateJointDesired);
->>>>>>> fe08a125
     if (!executionResult.IsOK()) {
         CMN_LOG_CLASS_RUN_ERROR << "Run: call to ECM.GetStateJointDesired failed \""
                                 << executionResult << "\"" << std::endl;
@@ -433,30 +401,6 @@
     side.NormalizedSelf();
     mInitial.w = 0.5 * vctDotProduct(side, vectorLR);
     mInitial.d = 0.5 * vctDotProduct(mInitial.C.Normalized(), vectorLR);
-<<<<<<< HEAD
-
-    // projections
-    mInitial.N.CrossProductOf(mInitial.Up, side);
-    mInitial.N.NormalizedSelf();
-    mInitial.Lr.Assign(mInitial.C[0], 0, mInitial.C[2]);
-    mInitial.Lr.NormalizedSelf();
-    mInitial.Ud.Assign(0, mInitial.C[1], mInitial.C[2]);
-    mInitial.Ud.NormalizedSelf();
-    mInitial.Cw.Assign(mInitial.Up[0], mInitial.Up[1], 0);
-    mInitial.Cw.NormalizedSelf();
-
-    mInitial.ECMPositionJoint = mECM->StateJointDesired.Position();
-
-    // -5- store current rotation matrix for MTML, MTMR, and ECM
-    vctEulerZYXRotation3 eulerAngles;
-    eulerAngles.Assign(mInitial.ECMPositionJoint[3], mInitial.ECMPositionJoint[0], mInitial.ECMPositionJoint[1]);
-    vctEulerToMatrixRotation3(eulerAngles, mInitial.ECMRotEuler);
-
-    mInitial.MTMLRot = mMTML->PositionCartesianCurrent.Position().Rotation(); 
-    mInitial.MTMRRot = mMTMR->PositionCartesianCurrent.Position().Rotation(); 
-    mInitial.ECMRot = mECM->PositionCartesianCurrent.Position().Rotation();
-=======
->>>>>>> fe08a125
 
     // projections
     mInitial.Lr.Assign(mInitial.C[0], 0, mInitial.C[2]);
@@ -484,21 +428,9 @@
               << "Up: " << mInitial.Up << std::endl
               << "w:  " << mInitial.w << std::endl
               << "d:  " << mInitial.d << std::endl
-<<<<<<< HEAD
-              << "Si: " << side << std::endl
-              << "ECM Rotation Euler:    " << std::endl << mInitial.ECMRotEuler << std::endl
-              << "ECM Rotation Position: " << std::endl << mInitial.ECMRot << std::endl
-              << "ECM Joints:            " << std::endl << mInitial.ECMPositionJoint << std::endl
-              << "Euler angle alpha from rotation:   " << eulerAngles.alpha() << std::endl
-              << "Euler angles beta from rotation:   " << eulerAngles.beta() << std::endl
-              << "Euler angles gamma from rotation:  " << eulerAngles.gamma() << std::endl;
-#endif
-    mInitial.ECMPositionJoint = mECM->StateJointDesired.Position();
-=======
               << "Si: " << side << std::endl;
 #endif
     mInitial.ECMPositionJoint = mECM.StateJointDesired.Position();
->>>>>>> fe08a125
     // check if by any chance the clutch pedal is pressed
     if (mIsClutched) {
         Clutch(true);
@@ -516,7 +448,6 @@
     /* --- Forces on MTMs --- */
     const vct3 frictionForceCoeff(-10.0, -10.0, -40.0);
     const double distanceForceCoeff = 150.0;
-    static int counter = 0;
 
     //-1- vector between left and right masters
     vct3 vectorLR;
@@ -536,10 +467,6 @@
     vct3 side;
     side.CrossProductOf(c, up);
     side.NormalizedSelf();
-    // normal to image
-    vct3 n;
-    n.CrossProductOf(up, side);
-    n.NormalizedSelf();
     // -5- find desired position for L and R
     vct3 goalL(c);
     goalL.AddProductOf(-mInitial.w, side);
@@ -634,63 +561,6 @@
 
     /* --- Lock Orientation --- */
 
-<<<<<<< HEAD
-    /* --- Joint Control --- */
-    static const vct3 normXZ(0.0, 1.0, 0.0);
-    static const vct3 normYZ(1.0, 0.0, 0.0);
-    static const vct3 normXY(0.0, 0.0, 1.0);
-    // Initial ECM joints
-    vctVec goalJoints(mInitial.ECMPositionJoint);
-    // Change in directions and joints
-    vctVec changeJoints(4);
-    vctVec changeDir(4);
-    vct3 crossN;  // normal to direction of motion
-
-    // - Direction 0 - left/right, movement in the XZ plane 
-    vct3  lr(c[0], 0, c[2]);
-    lr.NormalizedSelf();
-    changeDir[0] = -acos(vctDotProduct(mInitial.Lr, lr));
-    crossN = vctCrossProduct(mInitial.Lr, lr);
-    if (vctDotProduct(normXZ, crossN) < 0) {
-        changeDir[0] = -changeDir[0];
-    }
-    
-    // - Direction 1 - up/down, movement in the YZ plane
-    vct3  ud(0, c[1], c[2]);
-    ud.NormalizedSelf();
-    changeDir[1] = acos(vctDotProduct(mInitial.Ud, ud));
-    crossN = vctCrossProduct(mInitial.Ud, ud);
-    if (vctDotProduct(normYZ, crossN) < 0) {
-        changeDir[1] = -changeDir[1];
-    }
-   
-    // - Direction 2 - in/out
-    changeDir[2] = mScale * 4.0 * (mInitial.C.Norm() - c.Norm());
-    
-    // - Direction 3 - cc/ccw, movement in the XY plane
-    vct3 cw(up[0], up[1], 0);
-    cw.NormalizedSelf();
-    changeDir[3] = -acos(vctDotProduct(mInitial.Cw, cw));
-    crossN = vctCrossProduct(mInitial.Cw, cw);
-    if (vctDotProduct(normXY, crossN) < 0) {
-        changeDir[3] = -changeDir[3];
-    }
-    
-    // adjusting movement for camera orientation
-    double totalChangeJoint3 = changeDir[3] + mInitial.ECMPositionJoint[3];
-    changeJoints[0] = changeDir[0]*cos(totalChangeJoint3) - changeDir[1]*sin(totalChangeJoint3);
-    changeJoints[1] = changeDir[1]*cos(totalChangeJoint3) + changeDir[0]*sin(totalChangeJoint3);
-    changeJoints[2] = changeDir[2];
-    changeJoints[3] = changeDir[3];
-
-    goalJoints.Add(changeJoints);
-    mECM->PositionJointSet.Goal().ForceAssign(goalJoints);
-    mECM->SetPositionGoalJoint(mECM->PositionJointSet);
-
-    /* --- Lock Orientation --- */
-
-=======
->>>>>>> fe08a125
     //Calculate new rotations of MTMs
     vctMatRot3 currMTMLRot;
     vctMatRot3 currMTMRRot;
@@ -698,33 +568,6 @@
     vctEulerZYXRotation3 finalEulerAngles;
     vctMatrixRotation3<double> currECMRot;
     vctMatrixRotation3<double> finalECMRot;
-<<<<<<< HEAD
-   
-    finalEulerAngles.Assign(goalJoints[3], goalJoints[0], goalJoints[1]);
-    vctEulerToMatrixRotation3(finalEulerAngles, finalECMRot);
-    currECMRot = finalECMRot * mInitial.ECMRotEuler.Inverse();
-
-    
-
-    // Set MTM Orientation
-    currMTMLRot = currECMRot.Inverse() * mInitial.MTMLRot;
-    currMTMRRot = currECMRot.Inverse() * mInitial.MTMRRot;
-
-    // set cartesian effort parameters
-    mMTML->SetWrenchBodyOrientationAbsolute(true);
-    mMTML->LockOrientation(currMTMLRot);
-    mMTMR->SetWrenchBodyOrientationAbsolute(true);
-    mMTMR->LockOrientation(currMTMRRot);
-
-    if( counter% 500  == 0 ) {
-        std::cerr << CMN_LOG_DETAILS << std::endl
-                  << "c initial : " << mInitial.C << std::endl
-                  << "c :         " << c << std::endl
-                  << "joints:     " << changeJoints << std::endl
-                  <<"Rotation:    " << currECMRot << std::endl;
-    }
-    counter++;
-=======
 
     finalEulerAngles.Assign(goalJoints[3], goalJoints[0], goalJoints[1]);
     vctEulerToMatrixRotation3(finalEulerAngles, finalECMRot);
@@ -739,7 +582,6 @@
     mMTML.LockOrientation(currMTMLRot);
     mMTMR.SetWrenchBodyOrientationAbsolute(true);
     mMTMR.LockOrientation(currMTMRRot);
->>>>>>> fe08a125
 }
 
 void mtsTeleOperationECM::TransitionEnabled(void)
@@ -747,40 +589,17 @@
     std::string armState;
 
     // check ECM state
-<<<<<<< HEAD
-    mECM->GetCurrentState(armState);
-=======
     mECM.GetCurrentState(armState);
->>>>>>> fe08a125
     if (armState != "READY") {
         mInterface->SendWarning(this->GetName() + ": ECM state has changed to [" + armState + "]");
         mTeleopState.SetDesiredState("DISABLED");
     }
 
     // check mtml state
-<<<<<<< HEAD
-    mMTML->GetCurrentState(armState);
-    if (armState != "READY") {
-        mInterface->SendWarning(this->GetName() + ": MTML state has changed to [" + armState + "]");
-        mTeleopState.SetDesiredState("DISABLED");
-    }
-
-    // check mtmr state
-    mMTMR->GetCurrentState(armState);
-    if (armState != "READY") {
-        mInterface->SendWarning(this->GetName() + ": MTMR state has changed to [" + armState + "]");
-        mTeleopState.SetDesiredState("DISABLED");
-    }
-
-    if (mTeleopState.DesiredStateIsNotCurrent()) {
-        SetFollowing(false);
-        mTeleopState.SetCurrentState(mTeleopState.DesiredState());
-=======
     mMTML.GetCurrentState(armState);
     if (armState != "READY") {
         mInterface->SendWarning(this->GetName() + ": MTML state has changed to [" + armState + "]");
         mTeleopState.SetDesiredState("DISABLED");
->>>>>>> fe08a125
     }
 
     // check mtmr state
@@ -802,12 +621,6 @@
     mIsFollowing = following;
 }
 
-void mtsTeleOperationECM::SetFollowing(const bool following)
-{
-    MessageEvents.Following(following);
-    mIsFollowing = following;
-}
-
 void mtsTeleOperationECM::MTMLErrorEventHandler(const mtsMessage & message)
 {
     this->SetDesiredState("DISABLED");
@@ -849,21 +662,12 @@
 
         // set MTMs in effort mode, no force applied but gravity and locked orientation
         prmForceCartesianSet wrench;
-<<<<<<< HEAD
-        mMTML->SetWrenchBody(wrench);
-        mMTML->SetGravityCompensation(true);
-        mMTML->LockOrientation(mMTML->PositionCartesianCurrent.Position().Rotation());
-        mMTMR->SetWrenchBody(wrench);
-        mMTMR->SetGravityCompensation(true);
-        mMTMR->LockOrientation(mMTMR->PositionCartesianCurrent.Position().Rotation());
-=======
         mMTML.SetWrenchBody(wrench);
         mMTML.SetGravityCompensation(true);
         mMTML.LockOrientation(mMTML.PositionCartesianCurrent.Position().Rotation());
         mMTMR.SetWrenchBody(wrench);
         mMTMR.SetGravityCompensation(true);
         mMTMR.LockOrientation(mMTMR.PositionCartesianCurrent.Position().Rotation());
->>>>>>> fe08a125
     } else {
         mIsClutched = false;
         mInterface->SendStatus(this->GetName() + ": console clutch released");
