--- conflicted
+++ resolved
@@ -812,11 +812,7 @@
         counter = 0;
         for (size_t armIndex = 0; armIndex < 4; ++armIndex) {
             arm = Arms[armIndex];
-<<<<<<< HEAD
-            
-=======
-
->>>>>>> fe08a125
+
             // forward kinematic
             vctFrame4x4<double> suj = arm->mManipulator.ForwardKinematics(arm->mJointGet, 6);
             // pre and post transformations loaded from JSON file, base frame updated using events
@@ -827,23 +823,10 @@
             // - with base
             arm->mPositionCartesianParam.Position().From(armBase);
             arm->mPositionCartesianParam.SetTimestamp(arm->mStateJoint.Timestamp());
-<<<<<<< HEAD
-            arm->mPositionCartesianParam.SetValid(arm->mBaseFrameValid);
-=======
->>>>>>> fe08a125
             arm->EventPositionCartesian(arm->mPositionCartesianParam);
             // - local
             arm->mPositionCartesianLocalParam.Position().From(armLocal);
             arm->mPositionCartesianLocalParam.SetTimestamp(arm->mStateJoint.Timestamp());
-<<<<<<< HEAD
-            arm->mPositionCartesianLocalParam.SetValid(arm->mBaseFrameValid);
-            arm->EventPositionCartesianLocal(arm->mPositionCartesianLocalParam);
-            
-            arm->EventPositionCartesianDesired(arm->mPositionCartesianParam);
-            arm->EventPositionCartesian(arm->mPositionCartesianParam);
-            arm->EventPositionCartesianLocalDesired(arm->mPositionCartesianLocalParam);
-=======
->>>>>>> fe08a125
             arm->EventPositionCartesianLocal(arm->mPositionCartesianLocalParam);
         }
     }
